# -*- coding: utf-8 -*-
# Copyright 2007-2016 The HyperSpy developers
#
# This file is part of HyperSpy.
#
#  HyperSpy is free software: you can redistribute it and/or modify
# it under the terms of the GNU General Public License as published by
# the Free Software Foundation, either version 3 of the License, or
# (at your option) any later version.
#
#  HyperSpy is distributed in the hope that it will be useful,
# but WITHOUT ANY WARRANTY; without even the implied warranty of
# MERCHANTABILITY or FITNESS FOR A PARTICULAR PURPOSE.  See the
# GNU General Public License for more details.
#
# You should have received a copy of the GNU General Public License
# along with HyperSpy. If not, see <http://www.gnu.org/licenses/>.

import math

import numpy as np
import matplotlib.pyplot as plt
from traits.api import Undefined

from hyperspy.drawing import widgets
from hyperspy.drawing import utils
from hyperspy.gui.tools import ImageContrastEditor
from hyperspy.misc import math_tools
from hyperspy.misc import rgb_tools
from hyperspy.drawing.figure import BlittedFigure


class ImagePlot(BlittedFigure):

    """Class to plot an image with the necessary machinery to update
    the image when the coordinates of an AxesManager change.

    Attributes
    ----------
    data_fuction : function or method
        A function that returns a 2D array when called without any
        arguments.
    pixel_units : {None, string}
        The pixel units for the scale bar. Normally
    scalebar, plot_ticks, colorbar, plot_indices : bool
    title : str
        The title is printed at the top of the image.
    vmin, vmax : float
        Limit the range of the color map scale to the given values.
    min_aspect : float
        Set the minimum aspect ratio of the image and the figure. To
        keep the image in the aspect limit the pixels are made
        rectangular.
    saturated_pixels: scalar
        The percentage of pixels that are left out of the bounds.  For example,
        the low and high bounds of a value of 1 are the 0.5% and 99.5%
        percentiles. It must be in the [0, 100] range.
    centre_colormap : {"auto", True, False}
        If True the centre of the color scheme is set to zero. This is
        specially useful when using diverging color schemes. If "auto"
        (default), diverging color schemes are automatically centred.

    """

    def __init__(self):
        super(ImagePlot, self).__init__()
        self.data_function = None
        self.pixel_units = None
        self.plot_ticks = False
        self.colorbar = True
        self._colorbar = None
        self.figure = None
        self.ax = None
        self.title = ''
        self._vmin_user = None
        self._vmax_user = None
        self._vmin_auto = None
        self._vmax_auto = None
        self._ylabel = ''
        self._xlabel = ''
        self.plot_indices = True
        self._text = None
        self._text_position = (0, 1.05,)
        self.axes_manager = None
        self._aspect = 1
        self._extent = None
        self.xaxis = None
        self.yaxis = None
        self.min_aspect = 0.1
        self.saturated_pixels = 0.2
        self.ax_markers = list()
        self.scalebar_color = "white"
        self._user_scalebar = None
        self._auto_scalebar = False
        self._user_axes_ticks = None
        self._auto_axes_ticks = True
        self.no_nans = False
        self.centre_colormap = "auto"

    @property
    def vmax(self):
        if self._vmax_user is not None:
            return self._vmax_user
        else:
            return self._vmax_auto

    @vmax.setter
    def vmax(self, vmax):
        self._vmax_user = vmax

    @property
    def vmin(self):
        if self._vmin_user is not None:
            return self._vmin_user
        else:
            return self._vmin_auto

    @vmin.setter
    def vmin(self, vmin):
        self._vmin_user = vmin

    @property
    def axes_ticks(self):
        if self._user_axes_ticks is None:
            return self._auto_axes_ticks
        else:
            return self._user_axes_ticks

    @axes_ticks.setter
    def axes_ticks(self, value):
        self._user_axes_ticks = value

    @property
    def scalebar(self):
        if self._user_scalebar is None:
            return self._auto_scalebar
        else:
            return self._user_scalebar

    @scalebar.setter
    def scalebar(self, value):
        if value is False:
            self._user_scalebar = value
        else:
            self._user_scalebar = None

    def configure(self):
        xaxis = self.xaxis
        yaxis = self.yaxis
        # Signal2D labels
        self._xlabel = '%s' % str(xaxis)
        if xaxis.units is not Undefined:
            self._xlabel += ' (%s)' % xaxis.units

        self._ylabel = '%s' % str(yaxis)
        if yaxis.units is not Undefined:
            self._ylabel += ' (%s)' % yaxis.units

        if (xaxis.units == yaxis.units) and (
                xaxis.scale == yaxis.scale):
            self._auto_scalebar = True
            self._auto_axes_ticks = False
            self.pixel_units = xaxis.units
        else:
            self._auto_scalebar = False
            self._auto_axes_ticks = True

        # Calibrate the axes of the navigator image
        self._extent = (xaxis.axis[0] - xaxis.scale / 2.,
                        xaxis.axis[-1] + xaxis.scale / 2.,
                        yaxis.axis[-1] + yaxis.scale / 2.,
                        yaxis.axis[0] - yaxis.scale / 2.)
        self._calculate_aspect()

    def _calculate_aspect(self):
        xaxis = self.xaxis
        yaxis = self.yaxis
        # Apply aspect ratio constraint
        if self.min_aspect:
            min_asp = self.min_aspect
            if yaxis.size / xaxis.size < min_asp:
                factor = min_asp * xaxis.size / yaxis.size
                self._auto_scalebar = False
                self._auto_axes_ticks = True
            elif yaxis.size / xaxis.size > min_asp ** -1:
                factor = min_asp ** -1 * xaxis.size / yaxis.size
                self._auto_scalebar = False
                self._auto_axes_ticks = True
            else:
                factor = 1
        self._aspect = np.abs(factor * xaxis.scale / yaxis.scale)

    def optimize_contrast(self, data):
        if (self._vmin_user is not None and self._vmax_user is not None):
            return
<<<<<<< HEAD
        # if np.issubdtype(data.dtype, complex):
        #     data = np.log(np.abs(data))
=======
>>>>>>> 391024dc
        self._vmin_auto, self._vmax_auto = utils.contrast_stretching(
            data, self.saturated_pixels)

    def create_figure(self, max_size=8, min_size=2):
        if self.scalebar is True:

            wfactor = 1.1
        else:
            wfactor = 1
        height = abs(self._extent[3] - self._extent[2]) * self._aspect
        width = abs(self._extent[1] - self._extent[0])
        figsize = np.array((width * wfactor, height)) * max_size / max(
            (width * wfactor, height))
        self.figure = utils.create_figure(
            window_title=("Figure " + self.title
                          if self.title
                          else None),
            figsize=figsize.clip(min_size, max_size))
        self.figure.canvas.mpl_connect('draw_event', self._on_draw)
        utils.on_figure_window_close(self.figure, self._on_close)

    def create_axis(self):
        self.ax = self.figure.add_subplot(111)
        self.ax.set_title(self.title)
        self.ax.set_xlabel(self._xlabel)
        self.ax.set_ylabel(self._ylabel)
        if self.axes_ticks is False:
            self.ax.set_xticks([])
            self.ax.set_yticks([])
        self.ax.hspy_fig = self

    def plot(self, **kwargs):
        self.configure()
        if self.figure is None:
            self.create_figure()
            self.create_axis()
        data = self.data_function(axes_manager=self.axes_manager)
        if rgb_tools.is_rgbx(data):
            self.colorbar = False
            data = rgb_tools.rgbx2regular_array(data, plot_friendly=True)
        self.optimize_contrast(data)
        if (not self.axes_manager or
                self.axes_manager.navigation_size == 0):
            self.plot_indices = False
        if self.plot_indices is True:
            if self._text is not None:
                self._text.remove()
            self._text = self.ax.text(
                *self._text_position,
                s=str(self.axes_manager.indices),
                transform=self.ax.transAxes,
                fontsize=12,
                color='red',
                animated=True)
        for marker in self.ax_markers:
            marker.plot()
        self.update(**kwargs)
        if self.scalebar is True:
            if self.pixel_units is not None:
                self.ax.scalebar = widgets.ScaleBar(
                    ax=self.ax,
                    units=self.pixel_units,
                    animated=True,
                    color=self.scalebar_color,
                )

        if self.colorbar is True:
            self._colorbar = plt.colorbar(self.ax.images[0], ax=self.ax)
            self._colorbar.ax.yaxis.set_animated(True)

        self.figure.canvas.draw()
        if hasattr(self.figure, 'tight_layout'):
            try:
                self.figure.tight_layout()
            except:
                # tight_layout is a bit brittle, we do this just in case it
                # complains
                pass

        self.connect()

    def update(self, **kwargs):
        ims = self.ax.images
        # update extent:
        self._extent = (self.xaxis.axis[0] - self.xaxis.scale / 2.,
                        self.xaxis.axis[-1] + self.xaxis.scale / 2.,
                        self.yaxis.axis[-1] + self.yaxis.scale / 2.,
                        self.yaxis.axis[0] - self.yaxis.scale / 2.)

        # Turn on centre_colormap if a diverging colormap is used.
        if self.centre_colormap == "auto":
            if "cmap" in kwargs:
                cmap = kwargs["cmap"]
            elif ims:
                cmap = ims[0].get_cmap().name
            else:
                cmap = plt.cm.get_cmap().name
            if cmap in utils.MPL_DIVERGING_COLORMAPS:
                self.centre_colormap = True
            else:
                self.centre_colormap = False
        redraw_colorbar = False
        data = rgb_tools.rgbx2regular_array(
            self.data_function(axes_manager=self.axes_manager),
            plot_friendly=True)
        numrows, numcols = data.shape[:2]
        for marker in self.ax_markers:
            marker.update()
        if len(data.shape) == 2:
            def format_coord(x, y):
                try:
                    col = self.xaxis.value2index(x)
                except ValueError:  # out of axes limits
                    col = -1
                try:
                    row = self.yaxis.value2index(y)
                except ValueError:
                    row = -1
                if col >= 0 and row >= 0:
                    z = data[row, col]
                    return 'x=%1.4g, y=%1.4g, intensity=%1.4g' % (x, y, z)
                else:
                    return 'x=%1.4g, y=%1.4g' % (x, y)
            self.ax.format_coord = format_coord
            old_vmax, old_vmin = self.vmax, self.vmin
            self.optimize_contrast(data)
            # If there is an image, any of the contrast bounds have changed and
            # the new contrast bounds are not the same redraw the colorbar.
            if (ims and (old_vmax != self.vmax or old_vmin != self.vmin) and
                    self.vmax != self.vmin):
                redraw_colorbar = True
                ims[0].autoscale()

<<<<<<< HEAD
        # if np.issubdtype(data.dtype, complex):
        #     data = np.log(np.abs(data))
=======
>>>>>>> 391024dc
        if self.plot_indices is True:
            self._text.set_text(self.axes_manager.indices)
        if self.no_nans:
            data = np.nan_to_num(data)
        if self.centre_colormap:
            vmin, vmax = utils.centre_colormap_values(self.vmin, self.vmax)
        else:
            vmin, vmax = self.vmin, self.vmax
        if ims:
            ims[0].set_data(data)
            self.ax.set_xlim(self._extent[:2])
            self.ax.set_ylim(self._extent[2:])
            ims[0].set_extent(self._extent)
            self._calculate_aspect()
            self.ax.set_aspect(self._aspect)
            ims[0].norm.vmax, ims[0].norm.vmin = vmax, vmin
            if redraw_colorbar is True:
                # ims[0].autoscale()
                self._colorbar.draw_all()
                self._colorbar.solids.set_animated(True)
            else:
                ims[0].changed()
            self._draw_animated()
            # It seems that nans they're simply not drawn, so simply replacing
            # the data does not update the value of the nan pixels to the
            # background color. We redraw everything as a workaround.
            if np.isnan(data).any():
                self.figure.canvas.draw()
        else:
            new_args = {'interpolation': 'nearest',
                        'vmin': vmin,
                        'vmax': vmax,
                        'extent': self._extent,
                        'aspect': self._aspect,
                        'animated': True}
            new_args.update(kwargs)
            self.ax.imshow(data,
                           **new_args)
            self.figure.canvas.draw()

    def _update(self):
        # This "wrapper" because on_trait_change fiddles with the
        # method arguments and auto contrast does not work then
        self.update()

    def adjust_contrast(self):
        ceditor = ImageContrastEditor(self)
        ceditor.edit_traits()
        return ceditor

    def connect(self):
        self.figure.canvas.mpl_connect('key_press_event',
                                       self.on_key_press)
        self.figure.canvas.draw()
        if self.axes_manager:
            self.axes_manager.events.indices_changed.connect(self.update, [])
            self.events.closed.connect(
                lambda: self.axes_manager.events.indices_changed.disconnect(
                    self.update), [])

    def on_key_press(self, event):
        if event.key == 'h':
            self.adjust_contrast()

    def set_contrast(self, vmin, vmax):
        self.vmin, self.vmax = vmin, vmax
        self.update()

    def optimize_colorbar(self,
                          number_of_ticks=5,
                          tolerance=5,
                          step_prec_max=1):
        vmin, vmax = self.vmin, self.vmax
        _range = vmax - vmin
        step = _range / (number_of_ticks - 1)
        step_oom = math_tools.order_of_magnitude(step)

        def optimize_for_oom(oom):
            self.colorbar_step = math.floor(step / 10 ** oom) * 10 ** oom
            self.colorbar_vmin = math.floor(vmin / 10 ** oom) * 10 ** oom
            self.colorbar_vmax = self.colorbar_vmin + \
                self.colorbar_step * (number_of_ticks - 1)
            self.colorbar_locs = (
                np.arange(0, number_of_ticks) *
                self.colorbar_step +
                self.colorbar_vmin)

        def check_tolerance():
            if abs(self.colorbar_vmax - vmax) / vmax > (
                tolerance / 100.) or abs(self.colorbar_vmin - vmin
                                         ) > (tolerance / 100.):
                return True
            else:
                return False

        optimize_for_oom(step_oom)
        i = 1
        while check_tolerance() and i <= step_prec_max:
            optimize_for_oom(step_oom - i)
            i += 1<|MERGE_RESOLUTION|>--- conflicted
+++ resolved
@@ -193,11 +193,6 @@
     def optimize_contrast(self, data):
         if (self._vmin_user is not None and self._vmax_user is not None):
             return
-<<<<<<< HEAD
-        # if np.issubdtype(data.dtype, complex):
-        #     data = np.log(np.abs(data))
-=======
->>>>>>> 391024dc
         self._vmin_auto, self._vmax_auto = utils.contrast_stretching(
             data, self.saturated_pixels)
 
@@ -331,11 +326,6 @@
                 redraw_colorbar = True
                 ims[0].autoscale()
 
-<<<<<<< HEAD
-        # if np.issubdtype(data.dtype, complex):
-        #     data = np.log(np.abs(data))
-=======
->>>>>>> 391024dc
         if self.plot_indices is True:
             self._text.set_text(self.axes_manager.indices)
         if self.no_nans:
