'''Registry of user interface widgets.

Format {"tool_key" : {"toolkit" : <function(obj, display, **kwargs)>}}

The ``tool_key` is defined by the "model function" to which the widget provides
and user interface. That function gets the widget function from this registry
and executes it passing the ``obj``, ``display`` and any extra keyword
arguments. When ``display`` is true, ``function`` displays the widget. If
``False`` it returns a dictionary with whatever is needed to display the
widgets externally (usually for testing or customisation purposes).

'''

import functools
import types

from hyperspy.misc.utils import isiterable


UI_REGISTRY = {}

TOOLKIT_REGISTRY = set()
KNOWN_TOOLKITS = set(("ipywidgets", "traitsui"))


def register_widget(toolkit, toolkey):
    """Decorator to register a UI widget.

    Parameters
    ----------
    f: function
        Function that returns or display the UI widget. The signature must
        include ``obj``, ``display`` and ``**kwargs``.
    toolkit: string
        The name of the widget toolkit e.g. ipywidgets
    toolkey: string
        The "key" of the tool for which the widget provides an interface. If
        the toolkey is not in the ``UI_REGISTRY`` dictionary a ``NameError``
        is raised.

    Returns
    -------
    widgets: dictionary or None
        Dictionary containing the widget objects if display is False, else None.

    """
    if not toolkey in UI_REGISTRY:
        raise NameError("%s is not a registered toolkey" % toolkey)
    TOOLKIT_REGISTRY.add(toolkit)

    def decorator(f):
        UI_REGISTRY[toolkey][toolkit] = f
        return f
    return decorator


def register_toolkey(toolkey):
    """Register a toolkey.

    Parameters
    ----------
    toolkey: string

    """
    if toolkey in UI_REGISTRY:
        raise NameError(
            "Another tool has been registered with the same name.")
    UI_REGISTRY[toolkey] = {}


def _toolkits_to_string(toolkits):
    if isinstance(toolkits, str):
        return "{} toolkit".format(toolkits)
    else:
        toolkits = tuple(toolkits)
        if len(toolkits) == 1:
            return "{} toolkit".format(toolkits[0])

        elif len(toolkits) == 2:
            return " and ".join(toolkits) + " toolkits"
        else:  # > 2
            txt = ", ".join(toolkits[:-1])
            return txt + " and {}".format(toolkits[-1]) + " toolkits"


def get_gui(self, toolkey, display=True, toolkit=None, **kwargs):
    if not TOOLKIT_REGISTRY:
        raise ImportError(
            "No toolkit registered. Install hyperspy_gui_ipywidgets or "
            "hyperspy_gui_traitsui GUI elements. If hyperspy_gui_traits"
            "is installed, initialize a toolkit supported by traitsui "
            "before importing HyperSpy."
        )
    from hyperspy.defaults_parser import preferences
    if isinstance(toolkit, str):
        toolkit = (toolkit,)
    if isiterable(toolkit):
        toolkits = set()
        for tk in toolkit:
            if tk in TOOLKIT_REGISTRY:
                toolkits.add(tk)
            else:
                raise ValueError(
                    "{} is not a registered toolkit.".format(tk)
                )
    elif toolkit is None:
        toolkits = set()
        available_disabled_toolkits = set()
        if "ipywidgets" in TOOLKIT_REGISTRY:
            if preferences.GUIs.enable_ipywidgets_gui:
                toolkits.add("ipywidgets")
            else:
                available_disabled_toolkits.add("ipywidgets")
        if "traitsui" in TOOLKIT_REGISTRY:
            if preferences.GUIs.enable_traitsui_gui:
                toolkits.add("traitsui")
            else:
                available_disabled_toolkits.add("traitsui")
        if not toolkits and available_disabled_toolkits:
            is_or_are = "is" if len(
                available_disabled_toolkits) == 1 else "are"
            them_or_it = ("it" if len(available_disabled_toolkits) == 1
                          else "them")
            raise ValueError(
                "No toolkit available. The {} {} installed but "
                "disabled in `preferences`. Enable {} in `preferences` or "
                "manually select a toolkit with the `toolkit` argument.".format(
                    _toolkits_to_string(available_disabled_toolkits),
                    is_or_are, them_or_it)
            )

    else:
        raise ValueError(
            "`toolkit` must be a string, an iterable of strings or None.")
    if toolkey not in UI_REGISTRY or not UI_REGISTRY[toolkey]:
        propose = KNOWN_TOOLKITS - TOOLKIT_REGISTRY
        if propose:
            propose = ["hyperspy_gui_{}".format(tk) for tk in propose]
            if len(propose) > 1:
                propose_ = ", ".join(propose[:-1])
                propose = propose_ + " and/or {}".format(propose[-1])
            else:
                propose = propose.pop()
        raise NotImplementedError(
            "There is no user interface registered for this feature."
            "Try installing {}.".format(propose))
    if not display:
        widgets = {}
    available_toolkits = set()
    used_toolkits = set()
    for toolkit, f in UI_REGISTRY[toolkey].items():
        if toolkit in toolkits:
            used_toolkits.add(toolkit)
            thisw = f(obj=self, display=display, **kwargs)
            if not display:
                widgets[toolkit] = thisw
        else:
            available_toolkits.add(toolkit)
    if not used_toolkits and available_toolkits:
        is_or_are = "is" if len(toolkits) == 1 else "are"
        raise NotImplementedError(
            "The {} {} not available for this functionality,try with "
            "the {}.".format(
                _toolkits_to_string(toolkits),
                is_or_are,
                _toolkits_to_string(available_toolkits)))
    if not display:
        return widgets


def get_partial_gui(toolkey):
    def pg(self, display=True, toolkit=None, **kwargs):
        return get_gui(self, toolkey=toolkey, display=display,
                       toolkit=toolkit, **kwargs)
    return pg


DISPLAY_DT = """display : bool
<<<<<<< HEAD
    If True, display the user interface widgets. If False, return the widgets
    container in a dictionary, usually for customisation or testing."""

TOOLKIT_DT = """toolkit : str, iterable of strings or None
    If None (default), all available widgets are displayed or returned. If
    string, only the widgets of the selected toolkit are displayed if available.
    If an interable of toolkit strings, the widgets of all listed toolkits are
    displayed or returned."""
=======
            If True, display the user interface widgets. If False, return the 
            widgets container in a dictionary, usually for customisation or 
            testing."""

TOOLKIT_DT = """toolkit : str, iterable of strings or None
            If None (default), all available widgets are displayed or returned. 
            If string, only the widgets of the selected toolkit are displayed 
            if available. If an interable of toolkit strings, the widgets of 
            all listed toolkits are displayed or returned."""
>>>>>>> 4cd8e81d
GUI_DT = """Display or return interactive GUI element if available.

Parameters
----------
%s
%s

""" % (DISPLAY_DT, TOOLKIT_DT)


def add_gui_method(toolkey):
    def decorator(cls):
        register_toolkey(toolkey)
        # Not using functools.partialmethod because it is not possible to set
        # the docstring that way.
        setattr(cls, "gui", get_partial_gui(toolkey))
        setattr(cls.gui, "__doc__", GUI_DT)
        return cls
    return decorator


register_toolkey("interactive_range_selector")
register_toolkey("navigation_sliders")
register_toolkey("load")<|MERGE_RESOLUTION|>--- conflicted
+++ resolved
@@ -176,16 +176,6 @@
 
 
 DISPLAY_DT = """display : bool
-<<<<<<< HEAD
-    If True, display the user interface widgets. If False, return the widgets
-    container in a dictionary, usually for customisation or testing."""
-
-TOOLKIT_DT = """toolkit : str, iterable of strings or None
-    If None (default), all available widgets are displayed or returned. If
-    string, only the widgets of the selected toolkit are displayed if available.
-    If an interable of toolkit strings, the widgets of all listed toolkits are
-    displayed or returned."""
-=======
             If True, display the user interface widgets. If False, return the 
             widgets container in a dictionary, usually for customisation or 
             testing."""
@@ -195,7 +185,6 @@
             If string, only the widgets of the selected toolkit are displayed 
             if available. If an interable of toolkit strings, the widgets of 
             all listed toolkits are displayed or returned."""
->>>>>>> 4cd8e81d
 GUI_DT = """Display or return interactive GUI element if available.
 
 Parameters
