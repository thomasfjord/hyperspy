--- conflicted
+++ resolved
@@ -1235,13 +1235,8 @@
             core-loss EELS edges. If None the Hartree-Slater GOS are used if
             available, otherwise it uses the hydrogenic GOS.
         dictionary : {None | dict}, optional
-<<<<<<< HEAD
-            A dictionary to be used to recreate a model. Usually generated using
-            :meth:`hyperspy.model.as_dictionary`
-=======
             A dictionary to be used to recreate a model. Usually generated
             using :meth:`hyperspy.model.as_dictionary`
->>>>>>> 55a20fea
 
         Returns
         -------
