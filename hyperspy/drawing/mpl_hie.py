# -*- coding: utf-8 -*-
# Copyright 2007-2020 The HyperSpy developers
#
# This file is part of  HyperSpy.
#
#  HyperSpy is free software: you can redistribute it and/or modify
# it under the terms of the GNU General Public License as published by
# the Free Software Foundation, either version 3 of the License, or
# (at your option) any later version.
#
#  HyperSpy is distributed in the hope that it will be useful,
# but WITHOUT ANY WARRANTY; without even the implied warranty of
# MERCHANTABILITY or FITNESS FOR A PARTICULAR PURPOSE.  See the
# GNU General Public License for more details.
#
# You should have received a copy of the GNU General Public License
# along with  HyperSpy.  If not, see <http://www.gnu.org/licenses/>.

from hyperspy.drawing import image
from hyperspy.drawing.mpl_he import MPL_HyperExplorer
from hyperspy.docstrings.plot import PLOT2D_DOCSTRING, KWARGS_DOCSTRING
from hyperspy.defaults_parser import preferences


class MPL_HyperImage_Explorer(MPL_HyperExplorer):

    def plot_signal(self,
                    colorbar=True,
                    scalebar=True,
                    scalebar_color="white",
                    axes_ticks=None,
                    axes_off=False,
                    saturated_pixels=None,
                    vmin=None,
                    vmax=None,
                    no_nans=False,
                    centre_colormap="auto",
                    norm="auto",
                    min_aspect=0.1,
                    gamma=1.0,
                    linthresh=0.01,
                    linscale=0.1,
                    **kwargs
                    ):
        """Plot image.

        Parameters
        ----------
        %s
        %s

        """
        if self.signal_plot is not None:
            self.signal_plot.plot(**kwargs)
            return
        super().plot_signal()
        imf = image.ImagePlot()
        imf.axes_manager = self.axes_manager
        imf.data_function = self.signal_data_function
        imf.title = self.signal_title + " Signal"
        imf.xaxis, imf.yaxis = self.axes_manager.signal_axes
        imf.colorbar = colorbar
        imf.quantity_label = self.quantity_label
        imf.scalebar = scalebar
        imf.axes_ticks = axes_ticks
        imf.axes_off = axes_off
        imf.saturated_pixels = saturated_pixels
        imf.no_nans = no_nans
        imf.scalebar_color = scalebar_color
        imf.centre_colormap = centre_colormap
        imf.min_aspect = min_aspect
        imf.norm = norm
        imf.gamma = gamma
        imf.linthresh = linthresh
        imf.linscale = linscale
        kwargs['data_function_kwargs'] = self.signal_data_function_kwargs
<<<<<<< HEAD
        if "cmap" not in kwargs.keys() or kwargs['cmap'] is None:
            kwargs["cmap"] = preferences.Plot.cmap_signal
=======
        kwargs['vmin'] = vmin
        kwargs['vmax'] = vmax
>>>>>>> aad219d2
        imf.plot(**kwargs)
        self.signal_plot = imf

        if imf.figure is not None:
            if self.axes_manager.navigation_axes:
                self.signal_plot.figure.canvas.mpl_connect(
                    'key_press_event', self.axes_manager.key_navigator)
            if self.navigator_plot is not None:
                self.navigator_plot.figure.canvas.mpl_connect(
                    'key_press_event', self.axes_manager.key_navigator)
                self.navigator_plot.events.closed.connect(
                    self._on_navigator_plot_closing, [])
                imf.events.closed.connect(self.close_navigator_plot, [])

    plot_signal.__doc__ %= (PLOT2D_DOCSTRING, KWARGS_DOCSTRING)<|MERGE_RESOLUTION|>--- conflicted
+++ resolved
@@ -74,13 +74,10 @@
         imf.linthresh = linthresh
         imf.linscale = linscale
         kwargs['data_function_kwargs'] = self.signal_data_function_kwargs
-<<<<<<< HEAD
         if "cmap" not in kwargs.keys() or kwargs['cmap'] is None:
             kwargs["cmap"] = preferences.Plot.cmap_signal
-=======
         kwargs['vmin'] = vmin
         kwargs['vmax'] = vmax
->>>>>>> aad219d2
         imf.plot(**kwargs)
         self.signal_plot = imf
 
