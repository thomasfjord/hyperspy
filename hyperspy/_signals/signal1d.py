--- conflicted
+++ resolved
@@ -321,12 +321,8 @@
         plt.draw()
 
     def spikes_removal_tool(self, signal_mask=None,
-<<<<<<< HEAD
-                            navigation_mask=None,
-                            threshold=400):
-=======
-                            navigation_mask=None, display=True, toolkit=None):
->>>>>>> 4e0ae20a
+                            navigation_mask=None, threshold=400,
+                            display=True, toolkit=None):
         """Graphical interface to remove spikes from EELS spectra.
 
         Parameters
@@ -346,13 +342,8 @@
         self._check_signal_dimension_equals_one()
         sr = SpikesRemoval(self,
                            navigation_mask=navigation_mask,
-<<<<<<< HEAD
                            signal_mask=signal_mask,
                            threshold=threshold)
-        sr.configure_traits()
-        return sr
-=======
-                           signal_mask=signal_mask)
         return sr.gui(display=display, toolkit=toolkit)
     spikes_removal_tool.__doc__ =\
         """Graphical interface to remove spikes from EELS spectra.
@@ -372,7 +363,6 @@
 _spikes_diagnosis,
 
 """ % (DISPLAY_DT, TOOLKIT_DT)
->>>>>>> 4e0ae20a
 
     def create_model(self, dictionary=None):
         """Create a model for the current data.
