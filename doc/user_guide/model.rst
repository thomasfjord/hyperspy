--- conflicted
+++ resolved
@@ -641,7 +641,6 @@
 
 .. table:: Features of curve fitting optimizers.
 
-<<<<<<< HEAD
     +--------------------------+--------+------------------+----------------------+--------+
     | Optimizer                | Bounds | Error estimation | Method               | Type   |
     +==========================+========+==================+======================+========+
@@ -673,36 +672,6 @@
 ^^^^^^^^^^^^^^^^^^^^^^^^^^^^^^^^^^^
 
 The following example shows how to perfom least squares optimisation with error estimation.
-=======
-    +--------------------------+--------+------------------+------------+--------+
-    | Optimizer                | Bounds | Error estimation | Method     | Type   |
-    +==========================+========+==================+============+========+
-    | "leastsq"                |  Yes   | Yes              | 'ls'       | local  |
-    +--------------------------+--------+------------------+------------+--------+
-    | "mpfit"                  |  Yes   | Yes              | 'ls'       | local  |
-    +--------------------------+--------+------------------+------------+--------+
-    | "odr"                    |  No    | Yes              | 'ls'       | local  |
-    +--------------------------+--------+------------------+------------+--------+
-    | "Nelder-Mead"            |  No    | No               | 'ls', 'ml' | local  |
-    +--------------------------+--------+------------------+------------+--------+
-    | "Powell"                 |  No    | No               | 'ls', 'ml' | local  |
-    +--------------------------+--------+------------------+------------+--------+
-    | "CG"                     |  No    | No               | 'ls', 'ml' | local  |
-    +--------------------------+--------+------------------+------------+--------+
-    | "BFGS"                   |  No    | No               | 'ls', 'ml' | local  |
-    +--------------------------+--------+------------------+------------+--------+
-    | "Newton-CG"              |  No    | No               | 'ls', 'ml' | local  |
-    +--------------------------+--------+------------------+------------+--------+
-    | "L-BFGS-B"               |  Yes   | No               | 'ls', 'ml' | local  |
-    +--------------------------+--------+------------------+------------+--------+
-    | "TNC"                    |  Yes   | No               | 'ls', 'ml' | local  |
-    +--------------------------+--------+------------------+------------+--------+
-    | "Differential Evolution" |  Yes   | No               | 'ls', 'ml' | global |
-    +--------------------------+--------+------------------+------------+--------+
-
-
-The following example shows how to perform least squares with error estimation.
->>>>>>> a49120f4
 
 First we create data consisting of a line line ``y = a*x + b`` with ``a = 1``
 and ``b = 100`` and we add white noise to it:
@@ -889,14 +858,8 @@
 Problems of ill-conditioning and divergence can be ameliorated by using bounded
 optimization. Currently, not all optimizers support bounds - see the
 :ref:`table above <optimizers-table>`. In the following example a gaussian
-<<<<<<< HEAD
-histogram is fitted
-using a :class:`~._components.gaussian.Gaussian` component using mpfit and
-bounds on the ``centre`` parameter.
-=======
 histogram is fitted using a :class:`~._components.gaussian.Gaussian`
 component using mpfit and bounds on the ``centre`` parameter.
->>>>>>> a49120f4
 
 .. code-block:: python
 
