language: python

sudo: false

python:
  - 3.5

env:
  - export FAIL_ON_EXTERNAL_DEPRECATION='False'
  - export FAIL_ON_EXTERNAL_DEPRECATION='True'

matrix:
  allow_failures:
    - env: export FAIL_ON_EXTERNAL_DEPRECATION='True'

before_install:
  # Does not matter which miniconda we get, we still create a virtualenv
  - wget https://repo.continuum.io/miniconda/Miniconda3-latest-Linux-x86_64.sh -O miniconda.sh
  - chmod +x miniconda.sh
  - bash miniconda.sh -b -p $HOME/miniconda
  - export PATH="$HOME/miniconda/bin:$PATH"
  - hash -r
  # miniconda is not always up-to-date with conda.
  - conda update --yes conda

install:
<<<<<<< HEAD
  - DEPS="nose numpy scipy matplotlib ipython h5py sympy scikit-learn dill natsort mock setuptools ipyparallel"
=======
  - DEPS="nose numpy scipy matplotlib ipython h5py sympy scikit-learn dill natsort setuptools scikit-image"
>>>>>>> 67f96bea
  - conda create -n testenv --yes python=$TRAVIS_PYTHON_VERSION $DEPS
  - source activate testenv
  - conda install pip
  - pip install coverage coveralls traits traitsui request tqdm
  - python setup.py install

script: python continuous_integration/nosetest.py --with-coverage hyperspy.tests
after_success:
    coveralls

notifications:
    email: false<|MERGE_RESOLUTION|>--- conflicted
+++ resolved
@@ -24,11 +24,7 @@
   - conda update --yes conda
 
 install:
-<<<<<<< HEAD
-  - DEPS="nose numpy scipy matplotlib ipython h5py sympy scikit-learn dill natsort mock setuptools ipyparallel"
-=======
-  - DEPS="nose numpy scipy matplotlib ipython h5py sympy scikit-learn dill natsort setuptools scikit-image"
->>>>>>> 67f96bea
+  - DEPS="nose numpy scipy matplotlib ipython h5py sympy scikit-learn dill natsort setuptools scikit-image ipyparallel"
   - conda create -n testenv --yes python=$TRAVIS_PYTHON_VERSION $DEPS
   - source activate testenv
   - conda install pip
@@ -37,7 +33,4 @@
 
 script: python continuous_integration/nosetest.py --with-coverage hyperspy.tests
 after_success:
-    coveralls
-
-notifications:
-    email: false+    coveralls