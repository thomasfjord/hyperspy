Curve fitting
*************

HyperSpy can perform curve fitting in n-dimensional data sets. It can create a
model from a linear combinantion of predefined components and can use multiple
optimisation algorithms to fit the model to experimental data. It supports
bounds and weights.

.. versionadded:: 0.7

    Before creating a model verify that the ``Signal.binned`` metadata
    attribute of the signal is set to the correct value because the resulting
    model depends on this parameter. See :ref:`signal.binned` for more details.

Creating a model
^^^^^^^^^^^^^^^^

A :py:class:`~.model.Model` can be created using the
:py:meth:`~._signals.spectrum.Spectrum.create_model` method:

.. code-block:: python

    >>> s = hs.load('YourDataFilenameHere') # Load the data from a file
    >>> m = s.create_model() # Create the model and asign it to the variable m

At this point you may be prompted to provide any necessary information not
already included in the datafile, e.g.if s is EELS data, you may be asked for
the accelerating voltage, convergence and collection angles etc.

Adding components to the model
^^^^^^^^^^^^^^^^^^^^^^^^^^^^^^

In HyperSpy a model consists of a linear combination of :py:mod:`~.components`.
These are some of the components which are currently available:


* :py:class:`~._components.eels_cl_edge.EELSCLEdge`
* :py:class:`~._components.volume_plasmon_drude.VolumePlasmonDrude`
* :py:class:`~._components.power_law.PowerLaw`
* :py:class:`~._components.offset.Offset`
* :py:class:`~._components.exponential.Exponential`
* :py:class:`~._components.scalable_fixed_pattern.ScalableFixedPattern`
* :py:class:`~._components.gaussian.Gaussian`
* :py:class:`~._components.lorentzian.Lorentzian`
* :py:class:`~._components.voigt.Voigt`
* :py:class:`~._components.polynomial.Polynomial`
* :py:class:`~._components.logistic.Logistic`
* :py:class:`~._components.bleasdale.Bleasdale`
* :py:class:`~._components.error_function.Erf`
* :py:class:`~._components.pes_see.SEE`
* :py:class:`~._components.arctan.Arctan`


 
However, this doesn't mean that you have to limit yourself to this meagre list of function.

.. versionadded:: 0.8.1 :py:class:`~._components.expression.Expression` component

The easiest way to turn a mathematical expression into a component is using the
:py:class:`~._components.expression.Expression` component. For example, the
following is all you need to create a`Gaussian` component  with more sensible
parameters for spectroscopy than the one that ships with HyperSpy:

.. code-block:: python

    >>> g = hs.components.Expression(
    ... expression="height * exp(-(x - x0) ** 2 * 4 * log(2)/ fwhm ** 2)",
    ... name="Gaussian",
    ... position="x0",
    ... height=1,
    ... fwhm=1,
    ... centre=0,
    ... module="numpy")   

:py:class:`~._components.expression.Expression` uses `Sympy
<http://www.sympy.org>`_ internally to turn the string into
a funtion. By default it "translates" the expression using
numpy, but often it is possible to boost performance by using
`numexpr <https://github.com/pydata/numexpr>`_ instead. 

 
:py:class:`~._components.expression.Expression` is only useful for analytical
functions. If you know how to write the function with Python, turning it into
a component is very easy modifying the following template:


.. code-block:: python

    from hyperspy.component import Component
 
    class My_Component(Component):
 
        """
        """
 
        def __init__(self, parameter_1=1, parameter_2=2):
            # Define the parameters
            Component.__init__(self, ('parameter_1', 'parameter_2'))
 
            # Optionally we can set the initial values
             self.parameter_1.value = parameter_1
             self.parameter_1.value = parameter_1
 
            # The units (optional)
             self.parameter_1.units = 'Tesla'
             self.parameter_2.units = 'Kociak'
 
            # Once defined we can give default values to the attribute is we want
            # For example we fix the attribure_1 (optional)
             self.parameter_1.attribute_1.free = False
 
            # And we set the boundaries (optional)
             self.parameter_1.bmin = 0.
             self.parameter_1.bmax = None
 
            # Optionally, to boost the optimization speed we can define also define
            # the gradients of the function we the syntax:
            # self.parameter.grad = function
             self.parameter_1.grad = self.grad_parameter_1
             self.parameter_2.grad = self.grad_parameter_2
 
        # Define the function as a function of the already defined parameters, x
        # being the independent variable value
        def function(self, x):
            p1 = self.parameter_1.value
            p2 = self.parameter_2.value
            return p1 + x * p2
 
        # Optionally define the gradients of each parameter
         def grad_parameter_1(self, x):
             """
             Returns d(function)/d(parameter_1)
             """
             return 0
 
         def grad_parameter_2(self, x):
             """
             Returns d(function)/d(parameter_2)
             """
             return x


If you need help with the task please submit your question to the :ref:`users
mailing list <http://groups.google.com/group/hyperspy-users>`. 


.. versionchanged:: 0.8.1 printing current model components

To print the current components in a model use :py:attr:`components` of the
variable. A table with component number, attribute name, component name and
component type will be printed:

.. code-block:: python

    >>> m 
    <Model, title: my signal title>
    >>> m.components # an empty model
       # |            Attribute Name |            Component Name |            Component Type
    ---- | ------------------------- | ------------------------- | -------------------------


In fact, components may be created automatically in some cases. For example, if
the `Signal` is recognised as EELS data, a power-law background component will
automatically be placed in the model. To add a component first we have to create an
instance of the component. Once the instance has been created we can add the
component to the model using the :py:meth:`append` method, e.g. for a type of
data that can be modelled using gaussians we might proceed as follows:


.. code-block:: python

    >>> gaussian = hs.components.Gaussian() # Create a Gaussian function component
    >>> m.append(gaussian) # Add it to the model
<<<<<<< HEAD
    >>> m # Print the model components
    [<Gaussian component>]
    >>> gaussian2 = hs.components.Gaussian() # Create another gaussian components
    >>> gaussian3 = hs.components.Gaussian() # Create a third gaussian components
=======
    >>> m.components # Print the model components
       # |            Attribute Name |            Component Name |            Component Type
    ---- | ------------------------- | ------------------------- | -------------------------
       0 |                  Gaussian |                  Gaussian |                  Gaussian
    >>> gaussian2 = components.Gaussian() # Create another gaussian components
    >>> gaussian3 = components.Gaussian() # Create a third gaussian components
>>>>>>> 06c6dea1


We could use the append method two times to add the two gaussians, but when
adding multiple components it is handier to use the extend method that enables
adding a list of components at once.


.. code-block:: python

    >>> m.extend((gaussian2, gaussian3)) # note the double brackets!
    >>> m.components
       # |            Attribute Name |            Component Name |            Component Type
    ---- | ------------------------- | ------------------------- | -------------------------
       0 |                  Gaussian |                  Gaussian |                  Gaussian
       1 |                Gaussian_0 |                Gaussian_0 |                  Gaussian
       2 |                Gaussian_1 |                Gaussian_1 |                  Gaussian


We can customise the name of the components.

.. code-block:: python

    >>> gaussian.name = 'Carbon'
    >>> gaussian2.name = 'Long Hydrogen name'
    >>> gaussian3.name = 'Nitrogen'
    >>> m.components
       # |            Attribute Name |            Component Name |            Component Type
    ---- | ------------------------- | ------------------------- | -------------------------
       0 |                    Carbon |                    Carbon |                  Gaussian
       1 |        Long_Hydrogen_name |        Long Hydrogen name |                  Gaussian
       2 |                  Nitrogen |                  Nitrogen |                  Gaussian


Two components cannot have the same name.

.. code-block:: python

    >>> gaussian2.name = 'Carbon'
    Traceback (most recent call last):
      File "<ipython-input-5-2b5669fae54a>", line 1, in <module>
        g2.name = "Carbon"
      File "/home/fjd29/Python/hyperspy/hyperspy/component.py", line 466, in name
        "the name " + str(value))
    ValueError: Another component already has the name Carbon


It is possible to access the components in the model by their name or by the
index in the model.

.. code-block:: python

    >>> m
       # |            Attribute Name |            Component Name |            Component Type
    ---- | ------------------------- | ------------------------- | -------------------------
       0 |                    Carbon |                    Carbon |                  Gaussian
       1 |        Long_Hydrogen_name |        Long Hydrogen name |                  Gaussian
       2 |                  Nitrogen |                  Nitrogen |                  Gaussian
    >>> m[0]
    <Carbon (Gaussian component)>
    >>> m["Long Hydrogen name"]
    <Long Hydrogen name (Gaussian component)>

.. versionadded:: 0.8.1 :py:attr:`components` attribute

In addition, the components can be accessed in the
:py:attr:`~.model.Model.components` `Model` attribute. This is specially
useful when working in interactive data analysis with IPython because it
enables tab completion.

.. code-block:: python

    >>> m
       # |            Attribute Name |            Component Name |            Component Type
    ---- | ------------------------- | ------------------------- | -------------------------
       0 |                    Carbon |                    Carbon |                  Gaussian
       1 |        Long_Hydrogen_name |        Long Hydrogen name |                  Gaussian
       2 |                  Nitrogen |                  Nitrogen |                  Gaussian
    >>> m.components.Long_Hydrogen_name
    <Long Hydrogen name (Gaussian component)>


It is possible to "switch off" a component by setting its
:py:attr:`~.component.Component.active` to `False`. When a components is
switched off, to all effects it is as if it was not part of the model. To
switch it on simply set the :py:attr:`~.component.Component.active` attribute
back to `True`.

<<<<<<< HEAD
.. versionadded:: 0.7.1

    In multidimensional signals it is possible to store the value of the
    :py:attr:`~.component.Component.active` attribute at each navigation index.
    To enable this feature for a given component set the
    :py:attr:`~.component.Component.active_is_multidimensional` attribute to
    `True`.

    .. code-block:: python

        >>> s = hs.signals.Spectrum(np.arange(100).reshape(10,10))
        >>> m = s.create_model()
        >>> g1 = hs.components.Gaussian()
        >>> g2 = hs.components.Gaussian()
        >>> m.extend([g1,g2])
        >>> g1.active_is_multidimensional = True
        >>> g1._active_array
        array([ True,  True,  True,  True,  True,  True,  True,  True,  True,  True], dtype=bool)
        >>> g2._active_array is None
        True
        >>> m.set_component_active_value(False)
        >>> g1._active_array
        array([False, False, False, False, False, False, False, False, False, False], dtype=bool)
        >>> m.set_component_active_value(True, only_current=True)
        >>> g1._active_array
        array([ True, False, False, False, False, False, False, False, False, False], dtype=bool)
        >>> g1.active_is_multidimensional = False
        >>> g1._active_array is None
        True
=======
.. versionadded:: 0.7.1 :py:attr:`~.component.Component.active_is_multidimensional`

In multidimensional signals it is possible to store the value of the
:py:attr:`~.component.Component.active` attribute at each navigation index.
To enable this feature for a given component set the
:py:attr:`~.component.Component.active_is_multidimensional` attribute to
`True`.

.. code-block:: python

    >>> s = signals.Spectrum(np.arange(100).reshape(10,10))
    >>> m = s.create_model()
    >>> g1 = components.Gaussian()
    >>> g2 = components.Gaussian()
    >>> m.extend([g1,g2])
    >>> g1.active_is_multidimensional = True
    >>> g1._active_array
    array([ True,  True,  True,  True,  True,  True,  True,  True,  True,  True], dtype=bool)
    >>> g2._active_array is None
    True
    >>> m.set_component_active_value(False)
    >>> g1._active_array
    array([False, False, False, False, False, False, False, False, False, False], dtype=bool)
    >>> m.set_component_active_value(True, only_current=True)
    >>> g1._active_array
    array([ True, False, False, False, False, False, False, False, False, False], dtype=bool)
    >>> g1.active_is_multidimensional = False
    >>> g1._active_array is None
    True
>>>>>>> 06c6dea1


Getting and setting parameter values and attributes
^^^^^^^^^^^^^^^^^^^^^^^^^^^^^^^^^^^^^^^^^^^^^^^^^^^

:py:meth:`~.model.Model.print_current_values` prints the value of the
parameters of the components in the current coordinates.

:py:attr:`~.component.Component.parameters` contains a list of the parameters
of a component and :py:attr:`~.component.Component.free_parameters` lists only
the free parameters.

The value of a particular parameter can be accessed in the
:py:attr:`~.component.Parameter.value`.

If a model contains several components with the same parameters, it is possible
to change them all by using :py:meth:`~.model.Model.set_parameters_value`.
Example:

.. code-block:: python

    >>> s = hs.signals.Spectrum(np.arange(100).reshape(10,10))
    >>> m = s.create_model()
    >>> g1 = hs.components.Gaussian()
    >>> g2 = hs.components.Gaussian()
    >>> m.extend([g1,g2])
    >>> m.set_parameters_value('A', 20)
    >>> g1.A.map['values']
    array([ 20.,  20.,  20.,  20.,  20.,  20.,  20.,  20.,  20.,  20.])
    >>> g2.A.map['values']
    array([ 20.,  20.,  20.,  20.,  20.,  20.,  20.,  20.,  20.,  20.])
    >>> m.set_parameters_value('A', 40, only_current=True)
    >>> g1.A.map['values']
    array([ 40.,  20.,  20.,  20.,  20.,  20.,  20.,  20.,  20.,  20.])
    >>> m.set_parameters_value('A',30, component_list=[g2])
    >>> g2.A.map['values']
    array([ 30.,  30.,  30.,  30.,  30.,  30.,  30.,  30.,  30.,  30.])
    >>> g1.A.map['values']
    array([ 40.,  20.,  20.,  20.,  20.,  20.,  20.,  20.,  20.,  20.])


To set the the `free` state of a parameter change the
:py:attr:`~.component.Parameter.free` attribute. To change the `free` state of
all parameters in a component to `True` use
:py:meth:`~.component.Component.set_parameters_free`, and
:py:meth:`~.component.Component.set_parameters_not_free` for setting them to
`False`. Specific parameter-names can also be specified by using
`parameter_name_list`, shown in the example:

.. code-block:: python

    >>> g = hs.components.Gaussian()
    >>> g.free_parameters
    set([<Parameter A of Gaussian component>,
        <Parameter sigma of Gaussian component>,
        <Parameter centre of Gaussian component>])
    >>> g.set_parameters_not_free()
    set([])
    >>> g.set_parameters_free(parameter_name_list=['A','centre'])
    set([<Parameter A of Gaussian component>,
         <Parameter centre of Gaussian component>])


Similar functions exist for :py:class:`~.model.Model`:
:py:meth:`~.model.Model.set_parameters_free` and
:py:meth:`~.model.Model.set_parameters_not_free`. Which sets the
:py:attr:`~.component.Parameter.free` states for the parameters in components
in a model. Specific components and parameter-names can also be specified. For
example:

.. code-block:: python

    >>> g1 = hs.components.Gaussian()
    >>> g2 = hs.components.Gaussian()
    >>> m.extend([g1,g2])
    >>> m.set_parameters_not_free()
    >>> g1.free_parameters
    set([])
    >>> g2.free_parameters
    set([])
    >>> m.set_parameters_free(parameter_name_list=['A'])
    >>> g1.free_parameters
    set([<Parameter A of Gaussian component>])
    >>> g2.free_parameters
    set([<Parameter A of Gaussian component>])
    >>> m.set_parameters_free([g1], parameter_name_list=['sigma'])
    >>> g1.free_parameters
    set([<Parameter A of Gaussian component>,
         <Parameter sigma of Gaussian component>])
    >>> g2.free_parameters
    set([<Parameter A of Gaussian component>])


The value of a parameter can be coupled to the value of another by setting the
:py:attr:`~.component.Parameter.twin` attribute.

For example:

.. code-block:: python

    >>> gaussian.parameters # Print the parameters of the gaussian components
    (A, sigma, centre)
    >>> gaussian.centre.free = False # Fix the centre
    >>> gaussian.free_parameters  # Print the free parameters
    set([A, sigma])
    >>> m.print_current_values() # Print the current value of all the free parameters
    Components	Parameter	Value
    Normalized Gaussian
		    A	1.000000
		    sigma	1.000000
    Normalized Gaussian
		    centre	0.000000
		    A	1.000000
		    sigma	1.000000
    Normalized Gaussian
		    A	1.000000
		    sigma	1.000000
		    centre	0.000000
    >>> gaussian2.A.twin = gaussian3.A # Couple the A parameter of gaussian2 to the A parameter of gaussian 3
    >>> gaussian2.A.value = 10 # Set the gaussian2 centre value to 10
    >>> m.print_current_values()
    Components	Parameter	Value
    Carbon
            sigma	1.000000
            A	1.000000
            centre	0.000000
    Hydrogen
            sigma	1.000000
            A	10.000000
            centre	10.000000
    Nitrogen
            sigma	1.000000
            A	10.000000
            centre	0.000000

    >>> gaussian3.A.value = 5 # Set the gaussian1 centre value to 5
    >>> m.print_current_values()
    Components	Parameter	Value
    Carbon
            sigma	1.000000
            A	1.000000
            centre	0.000000
    Hydrogen
            sigma	1.000000
            A	5.000000
            centre	10.000000
    Nitrogen
            sigma	1.000000
            A	5.000000
            centre	0.000000


By default the coupling function is the identity function. However it is
possible to set a different coupling function by setting the
:py:attr:`~.component.Parameter.twin_function` and
:py:attr:`~.component.Parameter.twin_inverse_function` attributes.  For
example:

    >>> gaussian2.A.twin_function = lambda x: x**2
    >>> gaussian2.A.twin_inverse_function = lambda x: np.sqrt(np.abs(x))
    >>> gaussian2.A.value = 4
    >>> m.print_current_values()
    Components	Parameter	Value
    Carbon
            sigma	1.000000
            A	1.000000
            centre	0.000000
    Hydrogen
            sigma	1.000000
            A	4.000000
            centre	10.000000
    Nitrogen
            sigma	1.000000
            A	2.000000
            centre	0.000000

    >>> gaussian3.A.value = 4
    >>> m.print_current_values()
    Components	Parameter	Value
    Carbon
            sigma	1.000000
            A	1.000000
            centre	0.000000
    Hydrogen
            sigma	1.000000
            A	16.000000
            centre	10.000000
    Nitrogen
            sigma	1.000000
            A	4.000000
            centre	0.000000

.. _model.fitting:

Fitting the model to the data
^^^^^^^^^^^^^^^^^^^^^^^^^^^^^

To fit the model to the data at the current coordinates (e.g. to fit one
spectrum at a particular point in a spectrum-image) use
:py:meth:`~.model.Model.fit`.

The following table summarizes the features of the currently available
optimizers:


.. table:: Features of curve fitting optimizers.

    +-----------+--------+------------------+-----------------------------------+
    | Optimizer | Bounds | Error estimation | Method                            |
    +===========+========+==================+===================================+
    | "leastsq" |  No    | Yes              | least squares                     |
    +-----------+--------+------------------+-----------------------------------+
    | "mpfit"   |  Yes   | Yes              | least squares                     |
    +-----------+--------+------------------+-----------------------------------+
    | "odr"     |  No    | Yes              | least squares                     |
    +-----------+--------+------------------+-----------------------------------+
    |  "fmin"   |  No    | No               | least squares, maximum likelihood |
    +-----------+--------+------------------+-----------------------------------+

The following example shows how to perfom least squares with error estimation.

First we create data consisting of a line line ``y = a*x + b`` with ``a = 1``
and ``b = 100`` and we add white noise to it:

.. code-block:: python

    >>> s = hs.signals.SpectrumSimulation(
    ...     np.arange(100, 300))
    >>> s.add_gaussian_noise(std=100)

To fit it we create a model consisting of a
:class:`~._components.polynomial.Polynomial` component of order 1 and fit it
to the data.

.. code-block:: python

    >>> m = s.create_model()
    >>> line = hs.components.Polynomial(order=1)
    >>> m.append(line)
    >>> m.fit()

On fitting completion, the optimized value of the parameters and their estimated standard deviation
are stored in the following line attributes:

.. code-block:: python

    >>> line.coefficients.value
    (0.99246156488437653, 103.67507406125888)
    >>> line.coefficients.std
    (0.11771053738516088, 13.541061301257537)



When the noise is heterocedastic, only if the
``metadata.Signal.Noise_properties.variance`` attribute of the
:class:`~._signals.spectrum.Spectrum` instance is defined can the errors be
estimated accurately. If the variance is not defined, the standard deviation of
the parameters are still computed and stored in the
:attr:`~.component.Parameter.std` attribute by setting variance equal 1.
However, the value won't be correct unless an accurate value of the variance is
defined in ``metadata.Signal.Noise_properties.variance``. See
:ref:`signal.noise_properties` for more information.

In the following example, we add poissonian noise to the data instead of
gaussian noise and proceed to fit as in the previous example.

.. code-block:: python

    >>> s = hs.signals.SpectrumSimulation(
    ...     np.arange(300))
    >>> s.add_poissonian_noise()
    >>> m = s.create_model()
    >>> line  = hs.components.Polynomial(order=1)
    >>> m.append(line)
    >>> m.fit()
    >>> line.coefficients.value
    (1.0052331707848698, -1.0723588390873573)
    >>> line.coefficients.std
    (0.0081710549764721901, 1.4117294994070277)

Because the noise is heterocedastic, the least squares optimizer estimation is
biased. A more accurate result can be obtained by using weighted least squares
instead that, although still biased for poissonian noise, is a good
approximation in most cases.

.. code-block:: python

   >>> s.estimate_poissonian_noise_variance(expected_value=hs.signals.Spectrum(np.arange(300)))
   >>> m.fit()
   >>> line.coefficients.value
   (1.0004224896604759, -0.46982916592391377)
   >>> line.coefficients.std
   (0.0055752036447948173, 0.46950832982673557)


We can use poissonian maximum likelihood estimation
instead that is an unbiased estimator for poissonian noise.

.. code-block:: python

   >>> m.fit(fitter="fmin", method="ml")
   >>> line.coefficients.value
   (1.0030718094185611, -0.63590210946134107)

Problems of ill-conditioning and divergence can be ameliorated by using bounded
optimization. Currently, only the "mpfit" optimizer supports bounds. In the
following example a gaussian histogram is fitted using a
:class:`~._components.gaussian.Gaussian` component using mpfit and bounds on
the ``centre`` parameter.

.. code-block:: python

    >>> s = hs.signals.Signal(np.random.normal(loc=10, scale=0.01,
    size=1e5)).get_histogram()
    >>> s.metadata.Signal.binned = True
    >>> m = s.create_model()
    >>> g1 = hs.components.Gaussian()
    >>> m.append(g1)
    >>> g1.centre.value = 7
    >>> g1.centre.bmin = 7
    >>> g1.centre.bmax = 14
    >>> g1.centre.bounded = True
    >>> m.fit(fitter="mpfit", bounded=True)
    >>> m.print_current_values()
    Components  Parameter   Value
    Gaussian
            sigma   0.00996345
            A   99918.7
            centre  9.99976



.. versionadded:: 0.7 chi-squared and reduced chi-squared

The chi-squared, reduced chi-squared and the degrees of freedom are
computed automatically when fitting. They are stored as signals, in the
:attr:`~.model.Model.chisq`, :attr:`~.model.Model.red_chisq`  and
:attr:`~.model.Model.dof` attributes of the model respectively. Note that,
unless ``metadata.Signal.Noise_properties.variance`` contains an accurate
estimation of the variance of the data, the chi-squared and reduced
chi-squared cannot be computed correctly. This is also true for
homocedastic noise.

.. _model.visualization:

Visualizing the model
^^^^^^^^^^^^^^^^^^^^^

To visualise the result use the :py:meth:`~.model.Model.plot` method:

.. code-block:: python

    >>> m.plot() # Visualise the results

.. versionadded:: 0.7

By default only the full model line is displayed in the plot. In addition, it
is possible to display the individual components by calling
:py:meth:`~.model.Model.enable_plot_components` or directly using
:py:meth:`~.model.Model.plot`:

.. code-block:: python

    >>> m.plot(plot_components=True) # Visualise the results

To disable this feature call :py:meth:`~.model.Model.disable_plot_components`.

.. versionadded:: 0.7.1 :py:meth:`~.model.Model.suspend_update` and :py:meth:`~.model.Model.resume_update`

By default the model plot is automatically updated when any parameter value
changes. It is possible to suspend this feature with
:py:meth:`~.model.Model.suspend_update`. To resume it use
:py:meth:`~.model.Model.resume_update`.


.. _model.starting:

Setting the initial parameters
^^^^^^^^^^^^^^^^^^^^^^^^^^^^^^

Non-linear regression often requires setting sensible starting
parameters. This can be done by plotting the model and adjusting the parameters
by hand.

.. versionadded:: 0.7

    In addition, it is possible to fit a given component  independently using
    the :py:meth:`~.model.Model.fit_component` method.



.. versionadded:: 0.6 
    :py:meth:`~.model.Model.enable_adjust_position` and 
    :py:meth:`~.model.Model.disable_adjust_position`

Also, :py:meth:`~.model.Model.enable_adjust_position` provides an interactive
way of setting the position of the components with a well define position.
:py:meth:`~.model.Model.disable_adjust_position` disables the tool.


.. figure::  images/model_adjust_position.png
    :align:   center
    :width:   500

    Interactive component position adjustment tool.Drag the vertical lines
    to set the initial value of the position parameter.



Exclude data from the fitting process
^^^^^^^^^^^^^^^^^^^^^^^^^^^^^^^^^^^^^

The following :py:class:`~.model.Model` methods can be used to exclude
undesired spectral channels from the fitting process:

* :py:meth:`~.model.Model.set_signal_range`
* :py:meth:`~.model.Model.remove_signal_range`
* :py:meth:`~.model.Model.reset_signal_range`

Fitting multidimensional datasets
^^^^^^^^^^^^^^^^^^^^^^^^^^^^^^^^^

To fit the model to all the elements of a multidimensional datataset use
:py:meth:`~.model.Model.multifit`, e.g.:

.. code-block:: python

    >>> m.multifit() # warning: this can be a lengthy process on large datasets

:py:meth:`~.model.Model.multifit` fits the model at the first position,
store the result of the fit internally and move to the next position until
reaching the end of the dataset.

Sometimes one may like to store and fetch the value of the parameters at a
given position manually. This is possible using
:py:meth:`~.model.Model.store_current_values` and
:py:meth:`~.model.Model.fetch_stored_values`.


Visualising the result of the fit
^^^^^^^^^^^^^^^^^^^^^^^^^^^^^^^^^

The :py:class:`~.model.Model` :py:meth:`~.model.Model.plot_results`,
:py:class:`~.component.Component` :py:meth:`~.component.Component.plot` and
:py:class:`~.component.Parameter` :py:meth:`~.component.Parameter.plot` methods
can be used to visualise the result of the fit **when fitting multidimensional
datasets**.



Saving and loading the result of the fit
^^^^^^^^^^^^^^^^^^^^^^^^^^^^^^^^^^^^^^^^

As of HyperSpy 0.8, the following is the only way to save a model to  a file
and load it back. Note that this method is known to be brittle i.e. there is no
guarantee that a version of HyperSpy different from the one used to save the
model will be able to load it sucessfully.  Also, it is advisable not to use
this method in combination with functions that alter the value of the
parameters interactively (e.g.  `enable_adjust_position`) as the modifications
made by this functions are normally not stored in the IPython notebook or
Python script.

To save a model:

1. Save the parameter arrays to a file using
   :py:meth:`~.model.Model.save_parameters2file`.

2. Save all the commands that used to create the model to a file. This
   can be done in the form of an IPython notebook or a Python script.

3.  (Optional) Comment out or delete the fitting commangs (e.g. `multifit`).

To recreate the model:

1. Execute the IPython notebook or Python script.

2. Use :py:meth:`~.model.Model.load_parameters_from_file` to load back the
   parameter values and arrays.


Exporting the result of the fit
^^^^^^^^^^^^^^^^^^^^^^^^^^^^^^^

The :py:class:`~.model.Model` :py:meth:`~.model.Model.export_results`,
:py:class:`~.component.Component` :py:meth:`~.component.Component.export` and
:py:class:`~.component.Parameter` :py:meth:`~.component.Parameter.export`
methods can be used to export the result of the optimization in all supported
formats.

Batch setting of parameter attributes
^^^^^^^^^^^^^^^^^^^^^^^^^^^^^^^^^^^^^
.. versionadded:: 0.6

The following methods can be used to ease the task of setting some important
parameter attributes:

* :py:meth:`~.model.Model.set_parameters_not_free`
* :py:meth:`~.model.Model.set_parameters_free`
* :py:meth:`~.model.Model.set_parameters_value`<|MERGE_RESOLUTION|>--- conflicted
+++ resolved
@@ -171,19 +171,12 @@
 
     >>> gaussian = hs.components.Gaussian() # Create a Gaussian function component
     >>> m.append(gaussian) # Add it to the model
-<<<<<<< HEAD
-    >>> m # Print the model components
-    [<Gaussian component>]
-    >>> gaussian2 = hs.components.Gaussian() # Create another gaussian components
-    >>> gaussian3 = hs.components.Gaussian() # Create a third gaussian components
-=======
     >>> m.components # Print the model components
        # |            Attribute Name |            Component Name |            Component Type
     ---- | ------------------------- | ------------------------- | -------------------------
        0 |                  Gaussian |                  Gaussian |                  Gaussian
-    >>> gaussian2 = components.Gaussian() # Create another gaussian components
-    >>> gaussian3 = components.Gaussian() # Create a third gaussian components
->>>>>>> 06c6dea1
+    >>> gaussian2 = hs.components.Gaussian() # Create another gaussian components
+    >>> gaussian3 = hs.components.Gaussian() # Create a third gaussian components
 
 
 We could use the append method two times to add the two gaussians, but when
@@ -271,37 +264,6 @@
 switch it on simply set the :py:attr:`~.component.Component.active` attribute
 back to `True`.
 
-<<<<<<< HEAD
-.. versionadded:: 0.7.1
-
-    In multidimensional signals it is possible to store the value of the
-    :py:attr:`~.component.Component.active` attribute at each navigation index.
-    To enable this feature for a given component set the
-    :py:attr:`~.component.Component.active_is_multidimensional` attribute to
-    `True`.
-
-    .. code-block:: python
-
-        >>> s = hs.signals.Spectrum(np.arange(100).reshape(10,10))
-        >>> m = s.create_model()
-        >>> g1 = hs.components.Gaussian()
-        >>> g2 = hs.components.Gaussian()
-        >>> m.extend([g1,g2])
-        >>> g1.active_is_multidimensional = True
-        >>> g1._active_array
-        array([ True,  True,  True,  True,  True,  True,  True,  True,  True,  True], dtype=bool)
-        >>> g2._active_array is None
-        True
-        >>> m.set_component_active_value(False)
-        >>> g1._active_array
-        array([False, False, False, False, False, False, False, False, False, False], dtype=bool)
-        >>> m.set_component_active_value(True, only_current=True)
-        >>> g1._active_array
-        array([ True, False, False, False, False, False, False, False, False, False], dtype=bool)
-        >>> g1.active_is_multidimensional = False
-        >>> g1._active_array is None
-        True
-=======
 .. versionadded:: 0.7.1 :py:attr:`~.component.Component.active_is_multidimensional`
 
 In multidimensional signals it is possible to store the value of the
@@ -312,10 +274,10 @@
 
 .. code-block:: python
 
-    >>> s = signals.Spectrum(np.arange(100).reshape(10,10))
+    >>> s = hs.signals.Spectrum(np.arange(100).reshape(10,10))
     >>> m = s.create_model()
-    >>> g1 = components.Gaussian()
-    >>> g2 = components.Gaussian()
+    >>> g1 = hs.components.Gaussian()
+    >>> g2 = hs.components.Gaussian()
     >>> m.extend([g1,g2])
     >>> g1.active_is_multidimensional = True
     >>> g1._active_array
@@ -331,7 +293,6 @@
     >>> g1.active_is_multidimensional = False
     >>> g1._active_array is None
     True
->>>>>>> 06c6dea1
 
 
 Getting and setting parameter values and attributes
