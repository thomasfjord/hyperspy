--- conflicted
+++ resolved
@@ -1,6 +1,3 @@
-<<<<<<< HEAD
-from collections.abc import Iterable
-=======
 # -*- coding: utf-8 -*-
 # Copyright 2007-2020 The HyperSpy developers
 #
@@ -19,7 +16,7 @@
 # You should have received a copy of the GNU General Public License
 # along with  HyperSpy.  If not, see <http://www.gnu.org/licenses/>.
 
->>>>>>> 01e409c8
+from collections.abc import Iterable
 import numpy as np
 import numbers
 import copy
