# -*- coding: utf-8 -*-
# Copyright 2007-2021 The HyperSpy developers
#
# This file is part of  HyperSpy.
#
#  HyperSpy is free software: you can redistribute it and/or modify
# it under the terms of the GNU General Public License as published by
# the Free Software Foundation, either version 3 of the License, or
# (at your option) any later version.
#
#  HyperSpy is distributed in the hope that it will be useful,
# but WITHOUT ANY WARRANTY; without even the implied warranty of
# MERCHANTABILITY or FITNESS FOR A PARTICULAR PURPOSE.  See the
# GNU General Public License for more details.
#
# You should have received a copy of the GNU General Public License
# along with  HyperSpy.  If not, see <http://www.gnu.org/licenses/>.

import copy

from numba import njit
import numpy as np
import scipy.ndimage as ndi
<<<<<<< HEAD
from numba import njit
from skimage.feature import (
    blob_dog,
    blob_log,
    match_template,
    peak_local_max,
)
=======
from skimage.feature import blob_dog, blob_log, match_template, peak_local_max
>>>>>>> 4e561814

from hyperspy.misc.machine_learning import import_sklearn

NO_PEAKS = np.array([[np.nan, np.nan]])


@njit(cache=True)
def _fast_mean(X):  # pragma: no cover
    """JIT-compiled mean of array.

    Parameters
    ----------
    X : :py:class:`numpy.ndarray`
        Input array.

    Returns
    -------
    mean : float
        Mean of X.

    Notes
    -----
    Used by scipy.ndimage.generic_filter in the find_peaks_stat
    method to reduce overhead of repeated Python function calls.
    See https://github.com/scipy/scipy/issues/8916 for more details.
    """
    return np.mean(X)


@njit(cache=True)
def _fast_std(X):  # pragma: no cover
    """JIT-compiled standard deviation of array.

    Parameters
    ----------
    X : :py:class:`numpy.ndarray`
        Input array.

    Returns
    -------
    std : float
        Standard deviation of X.

    Notes
    -----
    Used by scipy.ndimage.generic_filter in the find_peaks_stat
    method to reduce overhead of repeated Python function calls.
    See https://github.com/scipy/scipy/issues/8916 for more details.
    """
    return np.std(X)


def clean_peaks(peaks):
    """Sort array of peaks and deal with no peaks being found.

    Parameters
    ----------
    peaks : :py:class:`numpy.ndarray`
        Array of found peaks.

    Returns
    -------
    peaks : :py:class:`numpy.ndarray`
        Sorted array, first by `peaks[:,1]` (y-coordinate) then by `peaks[:,0]`
        (x-coordinate), of found peaks.
    NO_PEAKS : str
        Flag indicating no peaks found.

    """
    if len(peaks) == 0:
        return NO_PEAKS
    else:
        ind = np.lexsort((peaks[:,0], peaks[:,1]))
        return peaks[ind]


def find_local_max(z, **kwargs):
    """Method to locate positive peaks in an image by local maximum searching.

    This function wraps :py:func:`skimage.feature.peak_local_max` function and
    sorts the results for consistency with other peak finding methods.

    Parameters
    ----------
    z : :py:class:`numpy.ndarray`
        Array of image intensities.
    **kwargs : dict
        Keyword arguments to be passed to the ``peak_local_max`` method of
        the ``scikit-image`` library. See its documentation for details
        http://scikit-image.org/docs/dev/api/skimage.feature.html#peak-local-max

    Returns
    -------
    peaks : :py:class:`numpy.ndarray` of shape (n_peaks, 2)
        Peak pixel coordinates.

    """
    peaks = peak_local_max(z, **kwargs)
    return clean_peaks(peaks)


def find_peaks_minmax(z, distance=5., threshold=10.):
    """Method to locate the positive peaks in an image by comparing maximum
    and minimum filtered images.

    Parameters
    ----------
    z : numpy.ndarray
        Matrix of image intensities.
    distance : float
        Expected distance between peaks.
    threshold : float
        Minimum difference between maximum and minimum filtered images.

    Returns
    -------
    peaks : :py:class:`numpy.ndarray` of shape (n_peaks, 2)
        Peak pixel coordinates.

    """
    data_max = ndi.filters.maximum_filter(z, distance)
    maxima = (z == data_max)
    data_min = ndi.filters.minimum_filter(z, distance)
    diff = ((data_max - data_min) > threshold)
    maxima[diff == 0] = 0
    labeled, num_objects = ndi.label(maxima)
    peaks = np.array(
        ndi.center_of_mass(z, labeled, range(1, num_objects + 1)))

    return clean_peaks(np.round(peaks).astype(int))


def find_peaks_max(z, alpha=3., distance=10):
    """Method to locate positive peaks in an image by local maximum searching.

    Parameters
    ----------
    alpha : float
        Only maxima above `alpha * sigma` are found, where `sigma` is the
        standard deviation of the image.
    distance : int
        When a peak is found, all pixels in a square region of side
        `2 * distance` are set to zero so that no further peaks can be found
        in that region.

    Returns
    -------
    peaks : :py:class:`numpy.ndarray` of shape (n_peaks, 2)
        Peak pixel coordinates.

    """
    # preallocate lots of peak storage
    k_arr = []
    # copy image
    image_temp = copy.deepcopy(z)
    peak_ct = 0
    # calculate standard deviation of image for thresholding
    sigma = np.std(z)
    while True:
        k = np.argmax(image_temp)
        j, i = np.unravel_index(k, image_temp.shape)
        if image_temp[j, i] >= alpha * sigma:
            k_arr.append([j, i])
            # masks peaks already identified.
            x = np.arange(i - distance, i + distance)
            y = np.arange(j - distance, j + distance)
            xv, yv = np.meshgrid(x, y)
            # clip to handle peaks near image edge
            image_temp[yv.clip(0, image_temp.shape[0] - 1),
                       xv.clip(0, image_temp.shape[1] - 1)] = 0
            peak_ct += 1
        else:
            break
    peaks = np.array(k_arr)
    return clean_peaks(peaks)


def find_peaks_zaefferer(z, grad_threshold=0.1, window_size=40,
                         distance_cutoff=50.):
    """Method to locate positive peaks in an image based on gradient
    thresholding and subsequent refinement within masked regions.

    Parameters
    ----------
    z : :py:class:`numpy.ndarray`
        Matrix of image intensities.
    grad_threshold : float
        The minimum gradient required to begin a peak search.
    window_size : int
        The size of the square window within which a peak search is
        conducted. If odd, will round down to even. The size must be larger
        than 2.
    distance_cutoff : float
        The maximum distance a peak may be from the initial
        high-gradient point.

    Returns
    -------
    peaks : :py:class:`numpy.ndarray` of shape (n_peaks, 2)
        Peak pixel coordinates.

    Notes
    -----
    Implemented as described in Zaefferer "New developments of computer-aided
    crystallographic analysis in transmission electron microscopy" J. Ap. Cryst.
    This version by Ben Martineau (2016)
    """

    def box(x, y, window_size, x_max, y_max):
        """Produces a list of coordinates in the box about (x, y)."""
        a = int(window_size / 2)
        x_min = max(0, x - a)
        x_max = min(x_max, x + a)
        y_min = max(0, y - a)
        y_max = min(y_max, y + a)
        return np.mgrid[x_min:x_max, y_min:y_max].reshape(2, -1, order="F")

    def get_max(image, box):
        """Finds the coordinates of the maximum of 'image' in 'box'."""
        vals = image[tuple(box)]
        ind = np.argmax(vals)
        return tuple(box[:, ind])

    def squared_distance(x, y):
        """Calculates the squared distance between two points."""
        return (x[0] - y[0]) ** 2 + (x[1] - y[1]) ** 2

    def gradient(image):
        """Calculates the square of the 2-d partial gradient.

        Parameters
        ----------
        image : :py:class:`numpy.ndarray`
            The image for which the gradient will be calculated.

        Returns
        -------
        gradient_of_image : :py:class:`numpy.ndarray`
            The gradient of the image.

        """
        gradient_of_image = np.gradient(image)
        gradient_of_image = gradient_of_image[0] ** 2 + gradient_of_image[
                                                            1] ** 2
        return gradient_of_image
    # Check window size is appropriate.
    if window_size < 2:
        raise ValueError("`window_size` must be >= 2.")
    # Generate an ordered list of matrix coordinates.
    if len(z.shape) != 2:
        raise ValueError("'z' should be a 2-d image matrix.")
    z = z / np.max(z)
    coordinates = np.indices(z.data.shape).reshape(2, -1).T
    # Calculate the gradient at every point.
    image_gradient = gradient(z)
    # Boolean matrix of high-gradient points.
    coordinates = coordinates[(image_gradient >= grad_threshold).flatten()]

    # Compare against squared distance (avoids repeated sqrt calls)
    distance_cutoff_sq = distance_cutoff ** 2

    peaks = []
    for coordinate in coordinates:
        # Iterate over coordinates where the gradient is high enough.
        b = box(coordinate[0], coordinate[1], window_size, z.shape[0],
                z.shape[1])
        p_old = (0, 0)
        p_new = get_max(z, b)

        while p_old[0] != p_new[0] and p_old[1] != p_new[1]:
            p_old = p_new
            b = box(p_old[0], p_old[1], window_size, z.shape[0], z.shape[1])
            p_new = get_max(z, b)
            if squared_distance(coordinate, p_new) > distance_cutoff_sq:
                break
            peaks.append(p_new)
    peaks = np.array([p for p in set(peaks)])
    return clean_peaks(peaks)


def find_peaks_stat(z, alpha=1.0, window_radius=10, convergence_ratio=0.05):
    """Method to locate positive peaks in an image based on statistical
    refinement and difference with respect to mean intensity.

    Parameters
    ----------
    z : :py:class:`numpy.ndarray`
        Array of image intensities.
    alpha : float
        Only maxima above `alpha * sigma` are found, where `sigma` is the
        local, rolling standard deviation of the image.
    window_radius : int
        The pixel radius of the circular window for the calculation of the
        rolling mean and standard deviation.
    convergence_ratio : float
        The algorithm will stop finding peaks when the proportion of new peaks
        being found is less than `convergence_ratio`.

    Returns
    -------
    peaks : :py:class:`numpy.ndarray` of shape (n_peaks, 2)
        Peak pixel coordinates.

    Notes
    -----
    Implemented as described in the PhD thesis of Thomas White, University of
    Cambridge, 2009, with minor modifications to resolve ambiguities.

    The algorithm is as follows:

    1. Adjust the contrast and intensity bias of the image so that all pixels
       have values between 0 and 1.
    2. For each pixel, determine the mean and standard deviation of all pixels
       inside a circle of radius 10 pixels centered on that pixel.
    3. If the value of the pixel is greater than the mean of the pixels in the
       circle by more than one standard deviation, set that pixel to have an
       intensity of 1. Otherwise, set the intensity to 0.
    4. Smooth the image by convovling it twice with a flat 3x3 kernel.
    5. Let k = (1/2 - mu)/sigma where mu and sigma are the mean and standard
       deviations of all the pixel intensities in the image.
    6. For each pixel in the image, if the value of the pixel is greater than
       mu + k*sigma set that pixel to have an intensity of 1. Otherwise, set the
       intensity to 0.
    7. Detect peaks in the image by locating the centers of gravity of regions
       of adjacent pixels with a value of 1.
    8. Repeat #4-7 until the number of peaks found in the previous step
       converges to within the user defined convergence_ratio.
    """
    if not import_sklearn.sklearn_installed:
        raise ImportError("This method requires scikit-learn.")

    def normalize(image):
        """Scales the image to intensities between 0 and 1."""
        return image / np.max(image)

    def _local_stat(image, radius, func):
        """Calculates rolling method 'func' over a circular kernel."""
        x, y = np.ogrid[-radius : radius + 1, -radius : radius + 1]
        kernel = np.hypot(x, y) < radius
        stat = ndi.filters.generic_filter(image, func, footprint=kernel)
        return stat

    def local_mean(image, radius):
        """Calculates rolling mean over a circular kernel."""
        return _local_stat(image, radius, _fast_mean)

    def local_std(image, radius):
        """Calculates rolling standard deviation over a circular kernel."""
        return _local_stat(image, radius, _fast_std)

    def single_pixel_desensitize(image):
        """Reduces single-pixel anomalies by nearest-neighbor smoothing."""
        kernel = np.array([[0.5, 1, 0.5], [1, 1, 1], [0.5, 1, 0.5]])
        smoothed_image = ndi.filters.generic_filter(image, _fast_mean, footprint=kernel)
        return smoothed_image

    def stat_binarise(image):
        """Peaks more than one standard deviation from the mean set to one."""
        image_rolling_mean = local_mean(image, window_radius)
        image_rolling_std = local_std(image, window_radius)
        image = single_pixel_desensitize(image)
        binarised_image = np.zeros(image.shape)
        stat_mask = image > (image_rolling_mean + alpha * image_rolling_std)
        binarised_image[stat_mask] = 1
        return binarised_image

    def smooth(image):
        """Image convolved twice using a uniform 3x3 kernel."""
        image = ndi.filters.uniform_filter(image, size=3)
        image = ndi.filters.uniform_filter(image, size=3)
        return image

    def half_binarise(image):
        """Image binarised about values of one-half intensity."""
        binarised_image = np.where(image > 0.5, 1, 0)
        return binarised_image

    def separate_peaks(binarised_image):
        """Identify adjacent 'on' coordinates via DBSCAN."""
        bi = binarised_image.astype("bool")
        coordinates = np.indices(bi.shape).reshape(2, -1).T[bi.flatten()]
        db = import_sklearn.sklearn.cluster.DBSCAN(2, min_samples=3)
        peaks = []
        if coordinates.shape[0] > 0:  # we have at least some peaks
            labeled_points = db.fit_predict(coordinates)
            for peak_label in list(set(labeled_points)):
                peaks.append(coordinates[labeled_points == peak_label])
        return peaks

    def _peak_find_once(image):
        """Smooth, binarise, and find peaks according to main algorithm."""
        image = smooth(image)  # 4
        image = half_binarise(image)  # 5
        peaks = separate_peaks(image)  # 6
        centers = np.array([np.mean(peak, axis=0) for peak in peaks])  # 7
        return image, centers

    def stat_peak_finder(image, convergence_ratio):
        """Find peaks in image. Algorithm stages in comments."""
        # Image preparation
        image = normalize(image)  # 1
        image = stat_binarise(image)  # 2, 3
        # Perform first iteration of peak finding
        image, peaks_curr = _peak_find_once(image)  # 4-7
        n_peaks = len(peaks_curr)
        if n_peaks == 0:
            return peaks_curr

        m_peaks = 0
        # Repeat peak finding with more blurring to convergence
        while (n_peaks - m_peaks) / n_peaks > convergence_ratio:  # 8
            m_peaks = n_peaks
            peaks_old = np.copy(peaks_curr)
            image, peaks_curr = _peak_find_once(image)
            n_peaks = len(peaks_curr)
            if n_peaks == 0:
                return peaks_old

        return peaks_curr

    return clean_peaks(stat_peak_finder(z, convergence_ratio))


def find_peaks_dog(z, min_sigma=1., max_sigma=50., sigma_ratio=1.6,
                   threshold=0.2, overlap=0.5, exclude_border=False):
    """Method to locate peaks via the Difference of Gaussian Matrices method.

    This function wraps :py:func:`skimage.feature.blob_dog` function and
    sorts the results for consistency with other peak finding methods.

    Parameters
    ----------
    z : :py:class:`numpy.ndarray`
        2-d array of intensities
    min_sigma, max_sigma, sigma_ratio, threshold, overlap, exclude_border :
        Additional parameters to be passed to the algorithm. See `blob_dog`
        documentation for details:
        http://scikit-image.org/docs/dev/api/skimage.feature.html#blob-dog

    Returns
    -------
    peaks : :py:class:`numpy.ndarray` of shape (n_peaks, 2)
        Peak pixel coordinates.

    Notes
    -----
    While highly effective at finding even very faint peaks, this method is
        sensitive to fluctuations in intensity near the edges of the image.

    """
    z = z / np.max(z)
    blobs = blob_dog(z, min_sigma=min_sigma, max_sigma=max_sigma,
                     sigma_ratio=sigma_ratio, threshold=threshold,
                     overlap=overlap, exclude_border=exclude_border)
    try:
        centers = np.round(blobs[:, :2]).astype(int)
    except IndexError:
        return NO_PEAKS
    clean_centers = []
    for center in centers:
        if len(np.intersect1d(center, (0, 1) + z.shape + tuple(
                        c - 1 for c in z.shape))) > 0:
            continue
        clean_centers.append(center)
    return clean_peaks(np.array(clean_centers))


def find_peaks_log(z, min_sigma=1., max_sigma=50., num_sigma=10,
                   threshold=0.2, overlap=0.5, log_scale=False,
                   exclude_border=False):
    """Method to locate peaks via the Laplacian of Gaussian Matrices method.

    This function wraps :py:func:`skimage.feature.blob_log` function and
    sorts the results for consistency with other peak finding methods.

    Parameters
    ----------
    z : :py:class:`numpy.ndarray`
        Array of image intensities.
    min_sigma, max_sigma, num_sigma, threshold, overlap, log_scale, exclude_border :
        Additional parameters to be passed to the ``blob_log`` method of the
        ``scikit-image`` library. See its documentation for details:
        http://scikit-image.org/docs/dev/api/skimage.feature.html#blob-log

    Returns
    -------
    peaks : :py:class:`numpy.ndarray` of shape (n_peaks, 2)
        Peak pixel coordinates.

    """
    z = z / np.max(z)
    if isinstance(num_sigma, float):
        raise ValueError("`num_sigma` parameter should be an integer.")
    blobs = blob_log(z, min_sigma=min_sigma, max_sigma=max_sigma,
                     num_sigma=num_sigma, threshold=threshold, overlap=overlap,
                     log_scale=log_scale, exclude_border=exclude_border)
    # Attempt to return only peak positions. If no peaks exist, return an
    # empty array.
    try:
        centers = np.round(blobs[:, :2]).astype(int)
        ind = np.lexsort((centers[:,0], centers[:,1]))
    except IndexError:
        return NO_PEAKS
    return centers[ind]


def find_peaks_xc(z, template, distance=5, threshold=0.5, **kwargs):
    """Find peaks in the cross correlation between the image and a template by
    using the :py:func:`~hyperspy.utils.peakfinders2D.find_peaks_minmax` function
    to find the peaks on the cross correlation result obtained using the
    :py:func:`skimage.feature.match_template` function.

    Parameters
    ----------
    z : :py:class:`numpy.ndarray`
        Array of image intensities.
    template : numpy.ndarray (square)
        Array containing a single bright disc, similar to those to detect.
    distance : float
        Expected distance between peaks.
    threshold : float
        Minimum difference between maximum and minimum filtered images.
    **kwargs : dict
        Keyword arguments to be passed to the
        :py:func:`skimage.feature.match_template` function.

    Returns
    -------
    peaks : :py:class:`numpy.ndarray` of shape (n_peaks, 2)
        Array of peak coordinates.
    """
    pad_input = kwargs.pop('pad_input', True)
    response_image = match_template(z, template, pad_input=pad_input, **kwargs)
    peaks = find_peaks_minmax(response_image,
                              distance=distance,
                              threshold=threshold)

    return clean_peaks(peaks)<|MERGE_RESOLUTION|>--- conflicted
+++ resolved
@@ -21,17 +21,7 @@
 from numba import njit
 import numpy as np
 import scipy.ndimage as ndi
-<<<<<<< HEAD
-from numba import njit
-from skimage.feature import (
-    blob_dog,
-    blob_log,
-    match_template,
-    peak_local_max,
-)
-=======
 from skimage.feature import blob_dog, blob_log, match_template, peak_local_max
->>>>>>> 4e561814
 
 from hyperspy.misc.machine_learning import import_sklearn
 
