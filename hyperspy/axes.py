--- conflicted
+++ resolved
@@ -99,7 +99,7 @@
                  navigate=True):
                      
         super(DataAxis, self).__init__()
-        self.name=name
+        self.name = name
         self.units = units
         self.scale = scale
         self.offset = offset
@@ -523,32 +523,22 @@
         axis.axes_manager = self
         self._axes.append(axis)
 
-<<<<<<< HEAD
-    def _update_attributes(self):
-        getitem_tuple = []
-=======
     def update_attributes(self):
         getitem_tuple = ()
->>>>>>> 7b364bc6
         values = []
-        signal_axes = []
-        navigation_axes = []
-        for axis in self._axes:
+        self.signal_axes = []
+        self.navigation_axes = []
+        for axis in self.axes:
             if axis.slice is None:
                 getitem_tuple += axis.index,
                 values.append(axis.value)
-                navigation_axes.append(axis)
+                self.navigation_axes.append(axis)
             else:
-<<<<<<< HEAD
-                getitem_tuple.append(axis.slice)
-                signal_axes.append(axis)
-        self.signal_axes = tuple(signal_axes[::-1])
-        self.navigation_axes = tuple(navigation_axes[::-1])
-=======
                 getitem_tuple += axis.slice,
                 self.signal_axes.append(axis)
->>>>>>> 7b364bc6
-                
+
+        self.signal_axes = tuple(self.signal_axes[::-]) 
+        self.navigation_axes = tuple(self.navigation_axes[::-])       
         self._getitem_tuple = getitem_tuple
         self.signal_dimension = len(self.signal_axes)
         self.navigation_dimension = len(self.navigation_axes)
