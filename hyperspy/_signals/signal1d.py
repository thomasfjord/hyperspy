# -*- coding: utf-8 -*-
# Copyright 2007-2016 The HyperSpy developers
#
# This file is part of  HyperSpy.
#
#  HyperSpy is free software: you can redistribute it and/or modify
# it under the terms of the GNU General Public License as published by
# the Free Software Foundation, either version 3 of the License, or
# (at your option) any later version.
#
#  HyperSpy is distributed in the hope that it will be useful,
# but WITHOUT ANY WARRANTY; without even the implied warranty of
# MERCHANTABILITY or FITNESS FOR A PARTICULAR PURPOSE.  See the
# GNU General Public License for more details.
#
# You should have received a copy of the GNU General Public License
# along with  HyperSpy.  If not, see <http://www.gnu.org/licenses/>.

import logging
import math

import matplotlib.pyplot as plt
import numpy as np
import dask.array as da
import scipy.interpolate
import scipy as sp
from scipy.signal import savgol_filter
from scipy.ndimage.filters import gaussian_filter1d
try:
    from statsmodels.nonparametric.smoothers_lowess import lowess
    statsmodels_installed = True
except BaseException:
    statsmodels_installed = False

from hyperspy.signal import BaseSignal
from hyperspy._signals.common_signal1d import CommonSignal1D
from hyperspy.signal_tools import SpikesRemoval, SpikesRemovalInteractive
from hyperspy.models.model1d import Model1D


from hyperspy.misc.utils import signal_range_from_roi
from hyperspy.defaults_parser import preferences
from hyperspy.signal_tools import (
    Signal1DCalibration,
    SmoothingSavitzkyGolay,
    SmoothingLowess,
    SmoothingTV,
    ButterworthFilter)
from hyperspy.ui_registry import DISPLAY_DT, TOOLKIT_DT
from hyperspy.misc.tv_denoise import _tv_denoise_1d
from hyperspy.signal_tools import BackgroundRemoval
from hyperspy.decorators import interactive_range_selector
from hyperspy.signal_tools import IntegrateArea
from hyperspy import components1d
from hyperspy._signals.lazy import LazySignal
from hyperspy.docstrings.signal1d import CROP_PARAMETER_DOC
from hyperspy.docstrings.signal import SHOW_PROGRESSBAR_ARG, PARALLEL_ARG

_logger = logging.getLogger(__name__)


def find_peaks_ohaver(y, x=None, slope_thresh=0., amp_thresh=None,
                      medfilt_radius=5, maxpeakn=30000, peakgroup=10,
                      subchannel=True,):
    """Find peaks along a 1D line.

    Function to locate the positive peaks in a noisy x-y data set.
    Detects peaks by looking for downward zero-crossings in the first
    derivative that exceed 'slope_thresh'.
    Returns an array containing position, height, and width of each peak.
    Sorted by position.
    'slope_thresh' and 'amp_thresh', control sensitivity: higher values
    will neglect wider peaks (slope) and smaller features (amp),
    respectively.

    Parameters
    ----------

    y : array
        1D input array, e.g. a spectrum
    x : array (optional)
        1D array describing the calibration of y (must have same shape as y)
    slope_thresh : float (optional)
                   1st derivative threshold to count the peak;
                   higher values will neglect broader features;
                   default is set to 0.
    amp_thresh : float (optional)
                 intensity threshold below which peaks are ignored;
                 higher values will neglect smaller features;
                 default is set to 10% of max(y).
    medfilt_radius : int (optional)
                     median filter window to apply to smooth the data
                     (see scipy.signal.medfilt);
                     if 0, no filter will be applied;
                     default is set to 5.
    peakgroup : int (optional)
                number of points around the "top part" of the peak that
                are taken to estimate the peak height; for spikes or
                very narrow peaks, keep PeakGroup=1 or 2; for broad or
                noisy peaks, make PeakGroup larger to reduce the effect
                of noise;
                default is set to 10.
    maxpeakn : int (optional)
              number of maximum detectable peaks;
              default is set to 30000.
    subchannel : bool (optional)
             default is set to True.

    Returns
    -------
    P : structured array of shape (npeaks)
        contains fields: 'position', 'width', and 'height' for each peak.

    Examples
    --------
    >>> x = np.arange(0,50,0.01)
    >>> y = np.cos(x)
    >>> peaks = find_peaks_ohaver(y, x, 0, 0)

    Notes
    -----
    Original code from T. C. O'Haver, 1995.
    Version 2  Last revised Oct 27, 2006 Converted to Python by
    Michael Sarahan, Feb 2011.
    Revised to handle edges better.  MCS, Mar 2011
    """

    if x is None:
        x = np.arange(len(y), dtype=np.int64)
    if not amp_thresh:
        amp_thresh = 0.1 * y.max()
    peakgroup = np.round(peakgroup)
    if medfilt_radius:
        d = np.gradient(scipy.signal.medfilt(y, medfilt_radius))
    else:
        d = np.gradient(y)
    n = np.round(peakgroup / 2 + 1)
    peak_dt = np.dtype([('position', np.float),
                        ('height', np.float),
                        ('width', np.float)])
    P = np.array([], dtype=peak_dt)
    peak = 0
    for j in range(len(y) - 4):
        if np.sign(d[j]) > np.sign(d[j + 1]):  # Detects zero-crossing
            if np.sign(d[j + 1]) == 0:
                continue
            # if slope of derivative is larger than slope_thresh
            if d[j] - d[j + 1] > slope_thresh:
                # if height of peak is larger than amp_thresh
                if y[j] > amp_thresh:
                    # the next section is very slow, and actually messes
                    # things up for images (discrete pixels),
                    # so by default, don't do subchannel precision in the
                    # 1D peakfind step.
                    if subchannel:
                        xx = np.zeros(peakgroup)
                        yy = np.zeros(peakgroup)
                        s = 0
                        for k in range(peakgroup):
                            groupindex = int(j + k - n + 1)
                            if groupindex < 1:
                                xx = xx[1:]
                                yy = yy[1:]
                                s += 1
                                continue
                            elif groupindex > y.shape[0] - 1:
                                xx = xx[:groupindex - 1]
                                yy = yy[:groupindex - 1]
                                break
                            xx[k - s] = x[groupindex]
                            yy[k - s] = y[groupindex]
                        avg = np.average(xx)
                        stdev = np.std(xx)
                        xxf = (xx - avg) / stdev
                        # Fit parabola to log10 of sub-group with
                        # centering and scaling
                        yynz = yy != 0
                        coef = np.polyfit(
                            xxf[yynz], np.log10(np.abs(yy[yynz])), 2)
                        c1 = coef[2]
                        c2 = coef[1]
                        c3 = coef[0]
                        with np.errstate(invalid='ignore'):
                            width = np.linalg.norm(stdev * 2.35703 /
                                                   (np.sqrt(2) * np.sqrt(-1 *
                                                                         c3)))
                        # if the peak is too narrow for least-squares
                        # technique to work  well, just use the max value
                        # of y in the sub-group of points near peak.
                        if peakgroup < 7:
                            height = np.max(yy)
                            position = xx[np.argmin(np.abs(yy - height))]
                        else:
                            position = - ((stdev * c2 / (2 * c3)) - avg)
                            height = np.exp(c1 - c3 * (c2 / (2 * c3)) ** 2)
                    # Fill results array P. One row for each peak
                    # detected, containing the
                    # peak position (x-value) and peak height (y-value).
                    else:
                        position = x[j]
                        height = y[j]
                        # no way to know peak width without
                        # the above measurements.
                        width = 0
                    if (not np.isnan(position) and 0 < position < x[-1]):
                        P = np.hstack((P,
                                       np.array([(position, height, width)],
                                                dtype=peak_dt)))
                        peak += 1
    # return only the part of the array that contains peaks
    # (not the whole maxpeakn x 3 array)
    if len(P) > maxpeakn:
        minh = np.sort(P['height'])[-maxpeakn]
        P = P[P['height'] >= minh]

    # Sorts the values as a function of position
    P.sort(0)

    return P


def interpolate1D(number_of_interpolation_points, data):
    ip = number_of_interpolation_points
    ch = len(data)
    old_ax = np.linspace(0, 100, ch)
    new_ax = np.linspace(0, 100, ch * ip - (ip - 1))
    interpolator = scipy.interpolate.interp1d(old_ax, data)
    return interpolator(new_ax)


def _estimate_shift1D(data, **kwargs):
    mask = kwargs.get('mask', None)
    ref = kwargs.get('ref', None)
    interpolate = kwargs.get('interpolate', True)
    ip = kwargs.get('ip', 5)
    data_slice = kwargs.get('data_slice', slice(None))
    if bool(mask):
        # asarray is required for consistensy as argmax
        # returns a numpy scalar array
        return np.asarray(np.nan)
    data = data[data_slice]
    if interpolate is True:
        data = interpolate1D(ip, data)
    return np.argmax(np.correlate(ref, data, 'full')) - len(ref) + 1


def _shift1D(data, **kwargs):
    shift = kwargs.get('shift', 0.)
    original_axis = kwargs.get('original_axis', None)
    fill_value = kwargs.get('fill_value', np.nan)
    kind = kwargs.get('kind', 'linear')
    offset = kwargs.get('offset', 0.)
    scale = kwargs.get('scale', 1.)
    size = kwargs.get('size', 2)
    if np.isnan(shift) or shift == 0:
        return data
    axis = np.linspace(offset, offset + scale * (size - 1), size)

    si = sp.interpolate.interp1d(original_axis,
                                 data,
                                 bounds_error=False,
                                 fill_value=fill_value,
                                 kind=kind)
    offset = float(offset - shift)
    axis = np.linspace(offset, offset + scale * (size - 1), size)
    return si(axis)


class Signal1D(BaseSignal, CommonSignal1D):

    """
    """
    _signal_dimension = 1

    def __init__(self, *args, **kwargs):
        super().__init__(*args, **kwargs)
        if self.axes_manager.signal_dimension != 1:
            self.axes_manager.set_signal_dimension(1)

    def _get_spikes_diagnosis_histogram_data(self, signal_mask=None,
                                             navigation_mask=None):
        self._check_signal_dimension_equals_one()
        dc = self.data
        if signal_mask is not None:
            dc = dc[..., ~signal_mask]
        if navigation_mask is not None:
            dc = dc[~navigation_mask, :]
        der = np.abs(np.diff(dc, 1, -1))
        n = ((~navigation_mask).sum() if navigation_mask else
             self.axes_manager.navigation_size)

        # arbitrary cutoff for number of spectra necessary before histogram
        # data is compressed by finding maxima of each spectrum
        tmp = BaseSignal(der) if n < 2000 else BaseSignal(
            np.ravel(der.max(-1)))

        # get histogram signal using smart binning and plot
        return tmp.get_histogram()

    def spikes_diagnosis(self, signal_mask=None,
                         navigation_mask=None):
        """Plots a histogram to help in choosing the threshold for
        spikes removal.

        Parameters
        ----------
        signal_mask : boolean array
            Restricts the operation to the signal locations not marked
            as True (masked)
        navigation_mask : boolean array
            Restricts the operation to the navigation locations not
            marked as True (masked).

        See also
        --------
        spikes_removal_tool

        """
        tmph = self._get_spikes_diagnosis_histogram_data(signal_mask,
                                                         navigation_mask)
        tmph.plot()

        # Customize plot appearance
        plt.gca().set_title('')
        plt.gca().fill_between(tmph.axes_manager[0].axis,
                               tmph.data,
                               facecolor='#fddbc7',
                               interpolate=True,
                               color='none')
        ax = tmph._plot.signal_plot.ax
        axl = tmph._plot.signal_plot.ax_lines[0]
        axl.set_line_properties(color='#b2182b')
        plt.xlabel('Derivative magnitude')
        plt.ylabel('Log(Counts)')
        ax.set_yscale('log')
        ax.set_ylim(10 ** -1, plt.ylim()[1])
        ax.set_xlim(plt.xlim()[0], 1.1 * plt.xlim()[1])
        plt.draw()

    def spikes_removal_tool(self, signal_mask=None,
<<<<<<< HEAD
                            navigation_mask=None, threshold='auto',
                            interactive=True, display=True, toolkit=None):
        self._check_signal_dimension_equals_one()
        if interactive:
            sr = SpikesRemovalInteractive(self,
                                          navigation_mask=navigation_mask,
                                          signal_mask=signal_mask,
                                          threshold=threshold)
            return sr.gui(display=display, toolkit=toolkit)
        else:
            sr = SpikesRemoval(self,
                               navigation_mask=navigation_mask,
                               signal_mask=signal_mask,
                               threshold=threshold)
            sr.remove_all_spikes()
    spikes_removal_tool.__doc__ =\
        """Graphical interface to remove spikes from EELS spectra.

Parameters
----------
signal_mask: boolean array
    Restricts the operation to the signal locations not marked
    as True (masked)
navigation_mask: boolean array
    Restricts the operation to the navigation locations not
    marked as True (masked)
threshold: 'auto' or int
    if `int` set the threshold value use for the detecting the spikes. If 
    `auto`, determine the threshold value using the `spikes_diagnosis` method.
interactive: boolean
    If True, remove the spikes using the graphical user interface. If False, 
    remove the spikes automatically, which could introduce artefacts if used 
    with signal containing peak-like features. However, this could be 
    mitigated by it in combination with the `signal_mask` argument to mask the 
    signal of interest.
%s
%s
See also
--------
spikes_diagnosis,

""" % (DISPLAY_DT, TOOLKIT_DT)
=======
                            navigation_mask=None, display=True, toolkit=None):
        """Graphical interface to remove spikes from EELS spectra.

        Parameters
        ----------
        signal_mask : boolean array
            Restricts the operation to the signal locations not marked
            as True (masked)
        navigation_mask : boolean array
            Restricts the operation to the navigation locations not
            marked as True (masked)
        %s
        %s

        See also
        --------
        `_spikes_diagnosis`

        """
        self._check_signal_dimension_equals_one()
        sr = SpikesRemoval(self,
                           navigation_mask=navigation_mask,
                           signal_mask=signal_mask)
        return sr.gui(display=display, toolkit=toolkit)
    spikes_removal_tool.__doc__ %= (DISPLAY_DT, TOOLKIT_DT)
>>>>>>> e393ec51

    def create_model(self, dictionary=None):
        """Create a model for the current data.

        Returns
        -------
        model : `Model1D` instance.

        """

        model = Model1D(self, dictionary=dictionary)
        return model

    def shift1D(self,
                shift_array,
                interpolation_method='linear',
                crop=True,
                expand=False,
                fill_value=np.nan,
                parallel=None,
                show_progressbar=None):
        """Shift the data in place over the signal axis by the amount specified
        by an array.

        Parameters
        ----------
        shift_array : numpy array
            An array containing the shifting amount. It must have
            `axes_manager._navigation_shape_in_array` shape.
        interpolation_method : str or int
            Specifies the kind of interpolation as a string ('linear',
            'nearest', 'zero', 'slinear', 'quadratic, 'cubic') or as an
            integer specifying the order of the spline interpolator to
            use.
        %s
        expand : bool
            If True, the data will be expanded to fit all data after alignment.
            Overrides `crop`.
        fill_value : float
            If crop is False fill the data outside of the original
            interval with the given value where needed.
        %s
        %s

        Raises
        ------
        SignalDimensionError
            If the signal dimension is not 1.
        """
        if not np.any(shift_array):
            # Nothing to do, the shift array if filled with zeros
            return
        if show_progressbar is None:
            show_progressbar = preferences.General.show_progressbar
        self._check_signal_dimension_equals_one()
        axis = self.axes_manager.signal_axes[0]

        # Figure out min/max shifts, and translate to shifts in index as well
        minimum, maximum = np.nanmin(shift_array), np.nanmax(shift_array)
        if minimum < 0:
            ihigh = 1 + axis.value2index(
                axis.high_value + minimum,
                rounding=math.floor)
        else:
            ihigh = axis.high_index + 1
        if maximum > 0:
            ilow = axis.value2index(axis.offset + maximum,
                                    rounding=math.ceil)
        else:
            ilow = axis.low_index
        if expand:
            if self._lazy:
                ind = axis.index_in_array
                pre_shape = list(self.data.shape)
                post_shape = list(self.data.shape)
                pre_chunks = list(self.data.chunks)
                post_chunks = list(self.data.chunks)

                pre_shape[ind] = axis.high_index - ihigh + 1
                post_shape[ind] = ilow - axis.low_index
                for chunks, shape in zip((pre_chunks, post_chunks),
                                         (pre_shape, post_shape)):
                    maxsize = min(np.max(chunks[ind]), shape[ind])
                    num = np.ceil(shape[ind] / maxsize)
                    chunks[ind] = tuple(len(ar) for ar in
                                        np.array_split(np.arange(shape[ind]),
                                                       num))
                pre_array = da.full(tuple(pre_shape),
                                    fill_value,
                                    chunks=tuple(pre_chunks))

                post_array = da.full(tuple(post_shape),
                                     fill_value,
                                     chunks=tuple(post_chunks))

                self.data = da.concatenate((pre_array, self.data, post_array),
                                           axis=ind)
            else:
                padding = []
                for i in range(self.data.ndim):
                    if i == axis.index_in_array:
                        padding.append((axis.high_index - ihigh + 1,
                                        ilow - axis.low_index))
                    else:
                        padding.append((0, 0))
                self.data = np.pad(self.data, padding, mode='constant',
                                   constant_values=(fill_value,))
            axis.offset += minimum
            axis.size += axis.high_index - ihigh + 1 + ilow - axis.low_index

        self._map_iterate(_shift1D, (('shift', shift_array.ravel()),),
                          original_axis=axis.axis,
                          fill_value=fill_value,
                          kind=interpolation_method,
                          offset=axis.offset,
                          scale=axis.scale,
                          size=axis.size,
                          show_progressbar=show_progressbar,
                          parallel=parallel,
                          ragged=False)

        if crop and not expand:
            _logger.debug("Cropping %s from index %i to %i"
                          % (self, ilow, ihigh))
            self.crop(axis.index_in_axes_manager,
                      ilow,
                      ihigh)

        self.events.data_changed.trigger(obj=self)
    shift1D.__doc__ %= (CROP_PARAMETER_DOC, SHOW_PROGRESSBAR_ARG, PARALLEL_ARG)

    def interpolate_in_between(self, start, end, delta=3, parallel=None,
                               show_progressbar=None, **kwargs):
        """Replace the data in a given range by interpolation.
        The operation is performed in place.

        Parameters
        ----------
        start, end : int or float
            The limits of the interval. If int they are taken as the
            axis index. If float they are taken as the axis value.
        delta : int or float
            The windows around the (start, end) to use for interpolation
        %s
        %s
        All extra keyword arguments are passed to
        `scipy.interpolate.interp1d`. See the function documentation
        for details.

        Raises
        ------
        SignalDimensionError
            If the signal dimension is not 1.
        """
        if show_progressbar is None:
            show_progressbar = preferences.General.show_progressbar
        self._check_signal_dimension_equals_one()
        axis = self.axes_manager.signal_axes[0]
        i1 = axis._get_index(start)
        i2 = axis._get_index(end)
        if isinstance(delta, float):
            delta = int(delta / axis.scale)
        i0 = int(np.clip(i1 - delta, 0, np.inf))
        i3 = int(np.clip(i2 + delta, 0, axis.size))

        def interpolating_function(dat):
            dat_int = sp.interpolate.interp1d(
                list(range(i0, i1)) + list(range(i2, i3)),
                dat[i0:i1].tolist() + dat[i2:i3].tolist(),
                **kwargs)
            dat[i1:i2] = dat_int(list(range(i1, i2)))
            return dat
        self._map_iterate(interpolating_function, ragged=False,
                          parallel=parallel, show_progressbar=show_progressbar)
        self.events.data_changed.trigger(obj=self)

    interpolate_in_between.__doc__ %= (SHOW_PROGRESSBAR_ARG, PARALLEL_ARG)

    def _check_navigation_mask(self, mask):
        if mask is not None:
            if not isinstance(mask, BaseSignal):
                raise ValueError("mask must be a BaseSignal instance.")
            elif mask.axes_manager.signal_dimension not in (0, 1):
                raise ValueError("mask must be a BaseSignal "
                                 "with signal_dimension equal to 1")
            elif (mask.axes_manager.navigation_dimension !=
                  self.axes_manager.navigation_dimension):
                raise ValueError("mask must be a BaseSignal with the same "
                                 "navigation_dimension as the current signal.")

    def estimate_shift1D(self,
                         start=None,
                         end=None,
                         reference_indices=None,
                         max_shift=None,
                         interpolate=True,
                         number_of_interpolation_points=5,
                         mask=None,
                         show_progressbar=None,
                         parallel=None):
        """Estimate the shifts in the current signal axis using
        cross-correlation.
        This method can only estimate the shift by comparing
        unidimensional features that should not change the position in
        the signal axis. To decrease the memory usage, the time of
        computation and the accuracy of the results it is convenient to
        select the feature of interest providing sensible values for
        `start` and `end`. By default interpolation is used to obtain
        subpixel precision.

        Parameters
        ----------
        start, end : int, float or None
            The limits of the interval. If int they are taken as the
            axis index. If float they are taken as the axis value.
        reference_indices : tuple of ints or None
            Defines the coordinates of the spectrum that will be used
            as eference. If None the spectrum at the current
            coordinates is used for this purpose.
        max_shift : int
            "Saturation limit" for the shift.
        interpolate : bool
            If True, interpolation is used to provide sub-pixel
            accuracy.
        number_of_interpolation_points : int
            Number of interpolation points. Warning: making this number
            too big can saturate the memory
        mask : `BaseSignal` of bool.
            It must have signal_dimension = 0 and navigation_shape equal to the
            current signal. Where mask is True the shift is not computed
            and set to nan.
        %s
        %s

        Returns
        -------
        An array with the result of the estimation in the axis units. \
        Although the computation is performed in batches if the signal is \
        lazy, the result is computed in memory because it depends on the \
        current state of the axes that could change later on in the workflow.

        Raises
        ------
        SignalDimensionError
            If the signal dimension is not 1.
        """
        if show_progressbar is None:
            show_progressbar = preferences.General.show_progressbar
        self._check_signal_dimension_equals_one()
        ip = number_of_interpolation_points + 1
        axis = self.axes_manager.signal_axes[0]
        self._check_navigation_mask(mask)
        # we compute for now
        if isinstance(start, da.Array):
            start = start.compute()
        if isinstance(end, da.Array):
            end = end.compute()
        i1, i2 = axis._get_index(start), axis._get_index(end)
        if reference_indices is None:
            reference_indices = self.axes_manager.indices
        ref = self.inav[reference_indices].data[i1:i2]

        if interpolate is True:
            ref = interpolate1D(ip, ref)
        iterating_kwargs = ()
        if mask is not None:
            iterating_kwargs += (('mask', mask),)
        shift_signal = self._map_iterate(
            _estimate_shift1D,
            iterating_kwargs=iterating_kwargs,
            data_slice=slice(i1, i2),
            ref=ref,
            ip=ip,
            interpolate=interpolate,
            ragged=False,
            parallel=parallel,
            inplace=False,
            show_progressbar=show_progressbar,)
        shift_array = shift_signal.data
        if max_shift is not None:
            if interpolate is True:
                max_shift *= ip
            shift_array.clip(-max_shift, max_shift)
        if interpolate is True:
            shift_array = shift_array / ip
        shift_array *= axis.scale
        if self._lazy:
            # We must compute right now because otherwise any changes to the
            # axes_manager of the signal later in the workflow may result in
            # a wrong shift_array
            shift_array = shift_array.compute()
        return shift_array

    estimate_shift1D.__doc__ %= (SHOW_PROGRESSBAR_ARG, PARALLEL_ARG)

    def align1D(self,
                start=None,
                end=None,
                reference_indices=None,
                max_shift=None,
                interpolate=True,
                number_of_interpolation_points=5,
                interpolation_method='linear',
                crop=True,
                expand=False,
                fill_value=np.nan,
                also_align=None,
                mask=None,
                show_progressbar=None):
        """Estimate the shifts in the signal axis using
        cross-correlation and use the estimation to align the data in place.
        This method can only estimate the shift by comparing
        unidimensional
        features that should not change the position.

        To decrease memory usage, time of computation and improve
        accuracy it is convenient to select the feature of interest
        setting the `start` and `end` keywords. By default interpolation is
        used to obtain subpixel precision.

        Parameters
        ----------
        start, end : int, float or None
            The limits of the interval. If int they are taken as the
            axis index. If float they are taken as the axis value.
        reference_indices : tuple of ints or None
            Defines the coordinates of the spectrum that will be used
            as eference. If None the spectrum at the current
            coordinates is used for this purpose.
        max_shift : int
            "Saturation limit" for the shift.
        interpolate : bool
            If True, interpolation is used to provide sub-pixel
            accuracy.
        number_of_interpolation_points : int
            Number of interpolation points. Warning: making this number
            too big can saturate the memory
        interpolation_method : str or int
            Specifies the kind of interpolation as a string ('linear',
            'nearest', 'zero', 'slinear', 'quadratic, 'cubic') or as an
            integer specifying the order of the spline interpolator to
            use.
        %s
        expand : bool
            If True, the data will be expanded to fit all data after alignment.
            Overrides `crop`.
        fill_value : float
            If crop is False fill the data outside of the original
            interval with the given value where needed.
        also_align : list of signals, None
            A list of BaseSignal instances that has exactly the same
            dimensions as this one and that will be aligned using the shift map
            estimated using the this signal.
        mask : `BaseSignal` or bool data type.
            It must have signal_dimension = 0 and navigation_shape equal to the
            current signal. Where mask is True the shift is not computed
            and set to nan.
        %s

        Returns
        -------
        An array with the result of the estimation.

        Raises
        ------
        SignalDimensionError
            If the signal dimension is not 1.

        See also
        --------
        `estimate_shift1D`
        """
        if also_align is None:
            also_align = []
        self._check_signal_dimension_equals_one()
        if self._lazy:
            _logger.warning('In order to properly expand, the lazy '
                            'reference signal will be read twice (once to '
                            'estimate shifts, and second time to shift '
                            'appropriatelly), which might take a long time. '
                            'Use expand=False to only pass through the data '
                            'once.')
        shift_array = self.estimate_shift1D(
            start=start,
            end=end,
            reference_indices=reference_indices,
            max_shift=max_shift,
            interpolate=interpolate,
            number_of_interpolation_points=number_of_interpolation_points,
            mask=mask,
            show_progressbar=show_progressbar)
        signals_to_shift = [self] + also_align
        for signal in signals_to_shift:
            signal.shift1D(shift_array=shift_array,
                           interpolation_method=interpolation_method,
                           crop=crop,
                           fill_value=fill_value,
                           expand=expand,
                           show_progressbar=show_progressbar)
    align1D.__doc__ %= (CROP_PARAMETER_DOC, SHOW_PROGRESSBAR_ARG)

    def integrate_in_range(self, signal_range='interactive',
                           display=True, toolkit=None):
        """Sums the spectrum over an energy range, giving the integrated
        area.
        The energy range can either be selected through a GUI or the command
        line.

        Parameters
        ----------
        signal_range : a tuple of this form (l, r) or "interactive"
            l and r are the left and right limits of the range. They can be
            numbers or None, where None indicates the extremes of the interval.
            If l and r are floats the `signal_range` will be in axis units (for
            example eV). If l and r are integers the `signal_range` will be in
            index units. When `signal_range` is "interactive" (default) the
            range is selected using a GUI.

        Returns
        --------
        integrated_spectrum : `BaseSignal` subclass

        See Also
        --------
        `integrate_simpson`

        Examples
        --------
        Using the GUI

        >>> s = hs.signals.Signal1D(range(1000))
        >>> s.integrate_in_range() #doctest: +SKIP

        Using the CLI

        >>> s_int = s.integrate_in_range(signal_range=(560,None))

        Selecting a range in the axis units, by specifying the
        signal range with floats.

        >>> s_int = s.integrate_in_range(signal_range=(560.,590.))

        Selecting a range using the index, by specifying the
        signal range with integers.

        >>> s_int = s.integrate_in_range(signal_range=(100,120))
        """
        from hyperspy.misc.utils import deprecation_warning
        msg = (
            "The `Signal1D.integrate_in_range` method is deprecated and will "
            "be removed in v2.0. Use a `roi.SpanRoi` followed by `integrate1D` "
            "instead.")
        deprecation_warning(msg)
        signal_range = signal_range_from_roi(signal_range)

        if signal_range == 'interactive':
            self_copy = self.deepcopy()
            ia = IntegrateArea(self_copy, signal_range)
            ia.gui(display=display, toolkit=toolkit)
            integrated_signal1D = self_copy
        else:
            integrated_signal1D = self._integrate_in_range_commandline(
                signal_range)
        return integrated_signal1D

    def _integrate_in_range_commandline(self, signal_range):
        signal_range = signal_range_from_roi(signal_range)
        e1 = signal_range[0]
        e2 = signal_range[1]
        integrated_signal1D = self.isig[e1:e2].integrate1D(-1)
        return integrated_signal1D

    def calibrate(self, display=True, toolkit=None):
        """
        Calibrate the spectral dimension using a gui.
        It displays a window where the new calibration can be set by:
            * setting the offset, units and scale directly
            * selecting a range by dragging the mouse on the spectrum figure 
              and setting the new values for the given range limits

        Parameters
        ----------
        %s
        %s

        Notes
        -----
        For this method to work the output_dimension must be 1.

        Raises
        ------
        SignalDimensionError
            If the signal dimension is not 1.
        """
        self._check_signal_dimension_equals_one()
        calibration = Signal1DCalibration(self)
        return calibration.gui(display=display, toolkit=toolkit)

    calibrate.__doc__ %= (DISPLAY_DT, TOOLKIT_DT)

    def smooth_savitzky_golay(self,
                              polynomial_order=None,
                              window_length=None,
                              differential_order=0,
                              parallel=None, display=True, toolkit=None):
        """
        Apply a Savitzky-Golay filter to the data in place.
        If `polynomial_order` or `window_length` or `differential_order` are
        None the method is run in interactive mode.

        Parameters
        ----------
        polynomial_order : int, optional
            The order of the polynomial used to fit the samples.
            `polyorder` must be less than `window_length`.
        window_length : int, optional
            The length of the filter window (i.e. the number of coefficients).
            `window_length` must be a positive odd integer.
        differential_order: int, optional
            The order of the derivative to compute.  This must be a
            nonnegative integer.  The default is 0, which means to filter
            the data without differentiating.
        %s
        %s
        %s

        Notes
        -----
        More information about the filter in `scipy.signal.savgol_filter`.
        """
        self._check_signal_dimension_equals_one()
        if (polynomial_order is not None and
                window_length is not None):
            axis = self.axes_manager.signal_axes[0]
            self.map(savgol_filter, window_length=window_length,
                     polyorder=polynomial_order, deriv=differential_order,
                     delta=axis.scale, ragged=False, parallel=parallel)
        else:
            # Interactive mode
            smoother = SmoothingSavitzkyGolay(self)
            smoother.differential_order = differential_order
            if polynomial_order is not None:
                smoother.polynomial_order = polynomial_order
            if window_length is not None:
                smoother.window_length = window_length
            return smoother.gui(display=display, toolkit=toolkit)

    smooth_savitzky_golay.__doc__ %= (PARALLEL_ARG, DISPLAY_DT, TOOLKIT_DT)

    def smooth_lowess(self,
                      smoothing_parameter=None,
                      number_of_iterations=None,
                      show_progressbar=None,
                      parallel=None, display=True, toolkit=None):
        """
        Lowess data smoothing in place.
        If `smoothing_parameter` or `number_of_iterations` are None the method
        is run in interactive mode.

        Parameters
        ----------
        smoothing_parameter: float or None
            Between 0 and 1. The fraction of the data used
            when estimating each y-value.
        number_of_iterations: int or None
            The number of residual-based reweightings
            to perform.
        %s
        %s
        %s
        %s

        Raises
        ------
        SignalDimensionError
            If the signal dimension is not 1.
        ImportError
            If statsmodels is not installed.

        Notes
        -----
        This method uses the lowess algorithm from the `statsmodels` library, 
        which needs to be installed to use this method.
        """
        if not statsmodels_installed:
            raise ImportError("statsmodels is not installed. This package is "
                              "required for this feature.")
        self._check_signal_dimension_equals_one()
        if smoothing_parameter is None or number_of_iterations is None:
            smoother = SmoothingLowess(self)
            if smoothing_parameter is not None:
                smoother.smoothing_parameter = smoothing_parameter
            if number_of_iterations is not None:
                smoother.number_of_iterations = number_of_iterations
            return smoother.gui(display=display, toolkit=toolkit)
        else:
            self.map(lowess,
                     exog=self.axes_manager[-1].axis,
                     frac=smoothing_parameter,
                     it=number_of_iterations,
                     is_sorted=True,
                     return_sorted=False,
                     show_progressbar=show_progressbar,
                     ragged=False,
                     parallel=parallel)
    smooth_lowess.__doc__ %= (SHOW_PROGRESSBAR_ARG, PARALLEL_ARG, DISPLAY_DT,
                              TOOLKIT_DT)

    def smooth_tv(self, smoothing_parameter=None, show_progressbar=None,
                  parallel=None, display=True, toolkit=None):
        """
        Total variation data smoothing in place.

        Parameters
        ----------
        smoothing_parameter: float or None
           Denoising weight relative to L2 minimization. If None the method
           is run in interactive mode.
        %s
        %s
        %s
        %s

        Raises
        ------
        SignalDimensionError
            If the signal dimension is not 1.
        """
        self._check_signal_dimension_equals_one()
        if smoothing_parameter is None:
            smoother = SmoothingTV(self)
            return smoother.gui(display=display, toolkit=toolkit)
        else:
            self.map(_tv_denoise_1d, weight=smoothing_parameter,
                     ragged=False,
                     show_progressbar=show_progressbar,
                     parallel=parallel)

    smooth_tv.__doc__ %= (SHOW_PROGRESSBAR_ARG, PARALLEL_ARG, DISPLAY_DT,
                          TOOLKIT_DT)

    def filter_butterworth(self,
                           cutoff_frequency_ratio=None,
                           type='low',
                           order=2, display=True, toolkit=None):
        """
        Butterworth filter in place.

        Parameters
        ----------
        %s
        %s

        Raises
        ------
        SignalDimensionError
            If the signal dimension is not 1.
        """
        self._check_signal_dimension_equals_one()
        smoother = ButterworthFilter(self)
        if cutoff_frequency_ratio is not None:
            smoother.cutoff_frequency_ratio = cutoff_frequency_ratio
            smoother.type = type
            smoother.order = order
            smoother.apply()
        else:
            return smoother.gui(display=display, toolkit=toolkit)

    filter_butterworth.__doc__ %= (DISPLAY_DT, TOOLKIT_DT)

    def _remove_background_cli(
            self, signal_range, background_estimator, fast=True,
            zero_fill=False, show_progressbar=None):
        signal_range = signal_range_from_roi(signal_range)
        from hyperspy.models.model1d import Model1D
        model = Model1D(self)
        model.append(background_estimator)
        background_estimator.estimate_parameters(
            self,
            signal_range[0],
            signal_range[1],
            only_current=False)
        if fast and not self._lazy:
            try:
                axis = self.axes_manager.signal_axes[0].axis
                result = self - background_estimator.function_nd(axis)
            except MemoryError:
                result = self - model.as_signal(
                    show_progressbar=show_progressbar)
        else:
            model.set_signal_range(signal_range[0], signal_range[1])
            model.multifit(show_progressbar=show_progressbar)
            model.reset_signal_range()
            result = self - model.as_signal(show_progressbar=show_progressbar)

        if zero_fill:
            if self._lazy:
                low_idx = result.axes_manager[-1].value2index(signal_range[0])
                z = da.zeros(low_idx, chunks=(low_idx,))
                cropped_da = result.data[low_idx:]
                result.data = da.concatenate([z, cropped_da])
            else:
                result.isig[:signal_range[0]] = 0
        return result

    def remove_background(
            self,
            signal_range='interactive',
            background_type='Power Law',
            polynomial_order=2,
            fast=True,
            zero_fill=False,
            plot_remainder=True,
            show_progressbar=None, display=True, toolkit=None):
        """
        Remove the background, either in place using a gui or returned as a new
        spectrum using the command line.

        Parameters
        ----------
        signal_range : "interactive", tuple of ints or floats, optional
            If this argument is not specified, the signal range has to be
            selected using a GUI. And the original spectrum will be replaced.
            If tuple is given, the a spectrum will be returned.
        background_type : str
            The type of component which should be used to fit the background.
            Possible components: PowerLaw, Gaussian, Offset, Polynomial
            If Polynomial is used, the polynomial order can be specified
        polynomial_order : int, default 2
            Specify the polynomial order if a Polynomial background is used.
        fast : bool
            If True, perform an approximative estimation of the parameters.
            If False, the signal is fitted using non-linear least squares
            afterwards.This is slower compared to the estimation but
            possibly more accurate.
        zero_fill : bool
            If True, all spectral channels lower than the lower bound of the
            fitting range will be set to zero (this is the default behavior
            of Gatan's DigitalMicrograph). Setting this value to False
            allows for inspection of the quality of background fit throughout
            the pre-fitting region.
        plot_remainder : bool
            If True, add a (green) line previewing the remainder signal after
            background removal. This preview is obtained from a Fast calculation
            so the result may be different if a NLLS calculation is finally
            performed.
        %s
        %s
        %s

        Examples
        --------
        Using gui, replaces spectrum s

        >>> s = hs.signals.Signal1D(range(1000))
        >>> s.remove_background() #doctest: +SKIP

        Using command line, returns a spectrum

        >>> s1 = s.remove_background(signal_range=(400,450), background_type='PowerLaw')

        Using a full model to fit the background

        >>> s1 = s.remove_background(signal_range=(400,450), fast=False)

        Raises
        ------
        SignalDimensionError
            If the signal dimension is not 1.
        """

        self._check_signal_dimension_equals_one()
        if signal_range == 'interactive':
            br = BackgroundRemoval(self, background_type=background_type,
                                   polynomial_order=polynomial_order,
                                   fast=fast,
                                   plot_remainder=plot_remainder,
                                   show_progressbar=show_progressbar,
                                   zero_fill=zero_fill)
            return br.gui(display=display, toolkit=toolkit)
        else:
            if background_type in ('PowerLaw', 'Power Law'):
                background_estimator = components1d.PowerLaw()
            elif background_type == 'Gaussian':
                background_estimator = components1d.Gaussian()
            elif background_type == 'Offset':
                background_estimator = components1d.Offset()
            elif background_type == 'Polynomial':
                background_estimator = components1d.Polynomial(
                    polynomial_order)
            else:
                raise ValueError(
                    "Background type: " +
                    background_type +
                    " not recognized")
            spectra = self._remove_background_cli(
                signal_range=signal_range,
                background_estimator=background_estimator,
                fast=fast,
                zero_fill=zero_fill,
                show_progressbar=show_progressbar)
            return spectra
    remove_background.__doc__ %= (SHOW_PROGRESSBAR_ARG, DISPLAY_DT, TOOLKIT_DT)

    @interactive_range_selector
    def crop_signal1D(self, left_value=None, right_value=None,):
        """Crop in place the spectral dimension.

        Parameters
        ----------
        left_value, righ_value : int, float or None
            If int the values are taken as indices. If float they are
            converted to indices using the spectral axis calibration.
            If left_value is None crops from the beginning of the axis.
            If right_value is None crops up to the end of the axis. If
            both are
            None the interactive cropping interface is activated
            enabling
            cropping the spectrum using a span selector in the signal
            plot.

        Raises
        ------
        SignalDimensionError
            If the signal dimension is not 1.
        """
        self._check_signal_dimension_equals_one()
        try:
            left_value, right_value = signal_range_from_roi(left_value)
        except TypeError:
            # It was not a ROI, we carry on
            pass
        self.crop(axis=self.axes_manager.signal_axes[0].index_in_axes_manager,
                  start=left_value, end=right_value)

    def gaussian_filter(self, FWHM):
        """Applies a Gaussian filter in the spectral dimension in place.

        Parameters
        ----------
        FWHM : float
            The Full Width at Half Maximum of the gaussian in the
            spectral axis units

        Raises
        ------
        ValueError
            If FWHM is equal or less than zero.

        SignalDimensionError
            If the signal dimension is not 1.
        """
        self._check_signal_dimension_equals_one()
        if FWHM <= 0:
            raise ValueError(
                "FWHM must be greater than zero")
        axis = self.axes_manager.signal_axes[0]
        FWHM *= 1 / axis.scale
        self.map(gaussian_filter1d, sigma=FWHM / 2.35482, ragged=False)

    def hanning_taper(self, side='both', channels=None, offset=0):
        """Apply a hanning taper to the data in place.

        Parameters
        ----------
        side : 'left', 'right' or 'both'
            Specify which side to use.
        channels : None or int
            The number of channels to taper. If None 5% of the total
            number of channels are tapered.
        offset : int

        Returns
        -------
        channels

        Raises
        ------
        SignalDimensionError
            If the signal dimension is not 1.
        """
        if not np.issubdtype(self.data.dtype, np.floating):
            raise TypeError("The data dtype should be `float`. It can be "
                            "changed by using the `change_dtype('float')` "
                            "method of the signal.")

        # TODO: generalize it
        self._check_signal_dimension_equals_one()
        if channels is None:
            channels = int(round(len(self()) * 0.02))
            if channels < 20:
                channels = 20
        dc = self._data_aligned_with_axes
        if self._lazy and offset != 0:
            shp = dc.shape
            if len(shp) == 1:
                nav_shape = ()
                nav_chunks = ()
            else:
                nav_shape = shp[:-1]
                nav_chunks = dc.chunks[:-1]
            zeros = da.zeros(nav_shape + (offset,),
                             chunks=nav_chunks + ((offset,),))

        if side == 'left' or side == 'both':
            if self._lazy:
                tapered = dc[..., offset:channels + offset]
                tapered *= np.hanning(2 * channels)[:channels]
                therest = dc[..., channels + offset:]
                thelist = [] if offset == 0 else [zeros]
                thelist.extend([tapered, therest])
                dc = da.concatenate(thelist, axis=-1)
            else:
                dc[..., offset:channels + offset] *= (
                    np.hanning(2 * channels)[:channels])
                dc[..., :offset] *= 0.
        if side == 'right' or side == 'both':
            rl = None if offset == 0 else -offset
            if self._lazy:
                therest = dc[..., :-channels - offset]
                tapered = dc[..., -channels - offset:rl]
                tapered *= np.hanning(2 * channels)[-channels:]
                thelist = [therest, tapered]
                if offset != 0:
                    thelist.append(zeros)
                dc = da.concatenate(thelist, axis=-1)
            else:
                dc[..., -channels - offset:rl] *= (
                    np.hanning(2 * channels)[-channels:])
                if offset != 0:
                    dc[..., -offset:] *= 0.

        if self._lazy:
            self.data = dc
        self.events.data_changed.trigger(obj=self)
        return channels

    def find_peaks1D_ohaver(self, xdim=None, slope_thresh=0, amp_thresh=None,
                            subchannel=True, medfilt_radius=5, maxpeakn=30000,
                            peakgroup=10, parallel=None):
        """Find positive peaks along a 1D Signal. It detects peaks by looking 
        for downward zero-crossings in the first derivative that exceed 
        'slope_thresh'.

        'slope_thresh' and 'amp_thresh', control sensitivity: higher
        values will neglect broad peaks (slope) and smaller features (amp),
        respectively.

        `peakgroup` is the number of points around the top of the peak
        that are taken to estimate the peak height. For spikes or very
        narrow peaks, set `peakgroup` to 1 or 2; for broad or noisy peaks,
        make `peakgroup` larger to reduce the effect of noise.

        Parameters
        ----------
        slope_thresh : float, optional
                       1st derivative threshold to count the peak;
                       higher values will neglect broader features;
                       default is set to 0.
        amp_thresh : float, optional
                     intensity threshold below which peaks are ignored;
                     higher values will neglect smaller features;
                     default is set to 10%% of max(y).
        medfilt_radius : int, optional
                     median filter window to apply to smooth the data
                     (see scipy.signal.medfilt);
                     if 0, no filter will be applied;
                     default is set to 5.
        peakgroup : int, optional
                    number of points around the "top part" of the peak
                    that are taken to estimate the peak height;
                    default is set to 10
        maxpeakn : int, optional
                   number of maximum detectable peaks;
                   default is set to 5000.
        subchannel : bool, optional
                 default is set to True.

        %s

        Returns
        -------
        structured array of shape (npeaks) containing fields: 'position', 
        'width', and 'height' for each peak.


        Raises
        ------
        SignalDimensionError
            If the signal dimension is not 1.
        """
        # TODO: add scipy.signal.find_peaks_cwt
        self._check_signal_dimension_equals_one()
        axis = self.axes_manager.signal_axes[0].axis
        peaks = self.map(find_peaks_ohaver,
                         x=axis,
                         slope_thresh=slope_thresh,
                         amp_thresh=amp_thresh,
                         medfilt_radius=medfilt_radius,
                         maxpeakn=maxpeakn,
                         peakgroup=peakgroup,
                         subchannel=subchannel,
                         ragged=True,
                         parallel=parallel,
                         inplace=False)
        return peaks.data

    find_peaks1D_ohaver.__doc__ %= PARALLEL_ARG

    def estimate_peak_width(self,
                            factor=0.5,
                            window=None,
                            return_interval=False,
                            parallel=None,
                            show_progressbar=None):
        """Estimate the width of the highest intensity of peak
        of the spectra at a given fraction of its maximum.

        It can be used with asymmetric peaks. For accurate results any
        background must be previously substracted.
        The estimation is performed by interpolation using cubic splines.

        Parameters
        ----------
        factor : 0 < float < 1
            The default, 0.5, estimates the FWHM.
        window : None or float
            The size of the window centred at the peak maximum
            used to perform the estimation.
            The window size must be chosen with care: if it is narrower
            than the width of the peak at some positions or if it is
            so wide that it includes other more intense peaks this
            method cannot compute the width and a NaN is stored instead.
        return_interval: bool
            If True, returns 2 extra signals with the positions of the
            desired height fraction at the left and right of the
            peak.
        %s
        %s

        Returns
        -------
        width or [width, left, right], depending on the value of 
        `return_interval`.
        """

        if show_progressbar is None:
            show_progressbar = preferences.General.show_progressbar
        self._check_signal_dimension_equals_one()
        if not 0 < factor < 1:
            raise ValueError("factor must be between 0 and 1.")

        axis = self.axes_manager.signal_axes[0]
        # x = axis.axis
        maxval = self.axes_manager.navigation_size
        show_progressbar = show_progressbar and maxval > 0

        def estimating_function(spectrum,
                                window=None,
                                factor=0.5,
                                axis=None):
            x = axis.axis
            if window is not None:
                vmax = axis.index2value(spectrum.argmax())
                slices = axis._get_array_slices(
                    slice(vmax - window * 0.5, vmax + window * 0.5))
                spectrum = spectrum[slices]
                x = x[slices]
            spline = scipy.interpolate.UnivariateSpline(
                x,
                spectrum - factor * spectrum.max(),
                s=0)
            roots = spline.roots()
            if len(roots) == 2:
                return np.array(roots)
            else:
                return np.full((2,), np.nan)

        both = self._map_iterate(estimating_function,
                                 window=window,
                                 factor=factor,
                                 axis=axis,
                                 ragged=False,
                                 inplace=False,
                                 parallel=parallel,
                                 show_progressbar=show_progressbar)
        left, right = both.T.split()
        width = right - left
        if factor == 0.5:
            width.metadata.General.title = (
                self.metadata.General.title + " FWHM")
            left.metadata.General.title = (
                self.metadata.General.title + " FWHM left position")

            right.metadata.General.title = (
                self.metadata.General.title + " FWHM right position")
        else:
            width.metadata.General.title = (
                self.metadata.General.title +
                " full-width at %.1f maximum" % factor)

            left.metadata.General.title = (
                self.metadata.General.title +
                " full-width at %.1f maximum left position" % factor)
            right.metadata.General.title = (
                self.metadata.General.title +
                " full-width at %.1f maximum right position" % factor)
        for signal in (left, width, right):
            signal.axes_manager.set_signal_dimension(0)
            signal.set_signal_type("")
        if return_interval is True:
            return [width, left, right]
        else:
            return width

    estimate_peak_width.__doc__ %= (SHOW_PROGRESSBAR_ARG, PARALLEL_ARG)

class LazySignal1D(LazySignal, Signal1D):

    """
    """
    _lazy = True

    def __init__(self, *args, **kwargs):
        super().__init__(*args, **kwargs)
        self.axes_manager.set_signal_dimension(1)<|MERGE_RESOLUTION|>--- conflicted
+++ resolved
@@ -337,52 +337,9 @@
         ax.set_xlim(plt.xlim()[0], 1.1 * plt.xlim()[1])
         plt.draw()
 
-    def spikes_removal_tool(self, signal_mask=None,
-<<<<<<< HEAD
-                            navigation_mask=None, threshold='auto',
-                            interactive=True, display=True, toolkit=None):
-        self._check_signal_dimension_equals_one()
-        if interactive:
-            sr = SpikesRemovalInteractive(self,
-                                          navigation_mask=navigation_mask,
-                                          signal_mask=signal_mask,
-                                          threshold=threshold)
-            return sr.gui(display=display, toolkit=toolkit)
-        else:
-            sr = SpikesRemoval(self,
-                               navigation_mask=navigation_mask,
-                               signal_mask=signal_mask,
-                               threshold=threshold)
-            sr.remove_all_spikes()
-    spikes_removal_tool.__doc__ =\
-        """Graphical interface to remove spikes from EELS spectra.
-
-Parameters
-----------
-signal_mask: boolean array
-    Restricts the operation to the signal locations not marked
-    as True (masked)
-navigation_mask: boolean array
-    Restricts the operation to the navigation locations not
-    marked as True (masked)
-threshold: 'auto' or int
-    if `int` set the threshold value use for the detecting the spikes. If 
-    `auto`, determine the threshold value using the `spikes_diagnosis` method.
-interactive: boolean
-    If True, remove the spikes using the graphical user interface. If False, 
-    remove the spikes automatically, which could introduce artefacts if used 
-    with signal containing peak-like features. However, this could be 
-    mitigated by it in combination with the `signal_mask` argument to mask the 
-    signal of interest.
-%s
-%s
-See also
---------
-spikes_diagnosis,
-
-""" % (DISPLAY_DT, TOOLKIT_DT)
-=======
-                            navigation_mask=None, display=True, toolkit=None):
+    def spikes_removal_tool(self, signal_mask=None, navigation_mask=None, 
+                            threshold='auto', interactive=True,
+                            display=True, toolkit=None):
         """Graphical interface to remove spikes from EELS spectra.
 
         Parameters
@@ -393,6 +350,16 @@
         navigation_mask : boolean array
             Restricts the operation to the navigation locations not
             marked as True (masked)
+        threshold: 'auto' or int
+            if `int` set the threshold value use for the detecting the spikes.
+            If `auto`, determine the threshold value using the 
+            `spikes_diagnosis` method.
+        interactive: boolean
+            If True, remove the spikes using the graphical user interface. If 
+            False, remove the spikes automatically, which could introduce 
+            artefacts if used with signal containing peak-like features. 
+            However, this could be mitigated by it in combination with the 
+            `signal_mask` argument to mask the signal of interest.
         %s
         %s
 
@@ -407,7 +374,6 @@
                            signal_mask=signal_mask)
         return sr.gui(display=display, toolkit=toolkit)
     spikes_removal_tool.__doc__ %= (DISPLAY_DT, TOOLKIT_DT)
->>>>>>> e393ec51
 
     def create_model(self, dictionary=None):
         """Create a model for the current data.
