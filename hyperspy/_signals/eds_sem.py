# -*- coding: utf-8 -*-
# Copyright 2007-2016 The HyperSpy developers
#
# This file is part of  HyperSpy.
#
#  HyperSpy is free software: you can redistribute it and/or modify
# it under the terms of the GNU General Public License as published by
# the Free Software Foundation, either version 3 of the License, or
# (at your option) any later version.
#
#  HyperSpy is distributed in the hope that it will be useful,
# but WITHOUT ANY WARRANTY; without even the implied warranty of
# MERCHANTABILITY or FITNESS FOR A PARTICULAR PURPOSE.  See the
# GNU General Public License for more details.
#
# You should have received a copy of the GNU General Public License
# along with  HyperSpy.  If not, see <http://www.gnu.org/licenses/>.

import logging

import traits.api as t

from hyperspy._signals.eds import (EDSSpectrum, LazyEDSSpectrum)
from hyperspy.defaults_parser import preferences
from hyperspy.ui_registry import add_gui_method, DISPLAY_DT, TOOLKIT_DT
from hyperspy.signal import BaseSetMetadataItems


_logger = logging.getLogger(__name__)


@add_gui_method(toolkey="microscope_parameters_EDS_SEM")
class EDSSEMParametersUI(BaseSetMetadataItems):

    beam_energy = t.Float(t.Undefined,
                          label='Beam energy (keV)')
    live_time = t.Float(t.Undefined,
                        label='Live time (s)')
    tilt_stage = t.Float(t.Undefined,
                         label='Stage tilt (degree)')
    azimuth_angle = t.Float(t.Undefined,
                            label='Azimuth angle (degree)')
    elevation_angle = t.Float(t.Undefined,
                              label='Elevation angle (degree)')
    energy_resolution_MnKa = t.Float(t.Undefined,
                                     label='Energy resolution MnKa (eV)')
    mapping = {
        'Acquisition_instrument.SEM.beam_energy': 'beam_energy',
        'Acquisition_instrument.TEM.Stage.tilt_a': 'tilt_stage',
        'Acquisition_instrument.SEM.Detector.EDS.live_time':
        'live_time',
        'Acquisition_instrument.SEM.Detector.EDS.azimuth_angle':
        'azimuth_angle',
        'Acquisition_instrument.SEM.Detector.EDS.elevation_angle':
        'elevation_angle',
        'Acquisition_instrument.SEM.Detector.EDS.energy_resolution_MnKa':
        'energy_resolution_MnKa', }


class EDSSEM_mixin:

    _signal_type = "EDS_SEM"

    def __init__(self, *args, **kwards):
        super().__init__(*args, **kwards)
        # Attributes defaults
        if 'Acquisition_instrument.SEM.Detector.EDS' not in self.metadata:
            if 'Acquisition_instrument.TEM' in self.metadata:
                self.metadata.set_item(
                    "Acquisition_instrument.SEM",
                    self.metadata.Acquisition_instrument.TEM)
                del self.metadata.Acquisition_instrument.TEM
        self._set_default_param()

    def get_calibration_from(self, ref, nb_pix=1):
        """Copy the calibration and all metadata of a reference.

        Primary use: To add a calibration to ripple file from INCA
        software

        Parameters
        ----------
        ref : signal
            The reference contains the calibration in its
            metadata
        nb_pix : int
            The live time (real time corrected from the "dead time")
            is divided by the number of pixel (spectrums), giving an
            average live time.

        Examples
        --------
        >>> ref = hs.datasets.example_signals.EDS_SEM_Spectrum()
        >>> s = hs.signals.EDSSEMSpectrum(
        >>>     hs.datasets.example_signals.EDS_SEM_Spectrum().data)
        >>> print(s.axes_manager[0].scale)
        >>> s.get_calibration_from(ref)
        >>> print(s.axes_manager[0].scale)
        1.0
        0.01

        """

        self.original_metadata = ref.original_metadata.deepcopy()
        # Setup the axes_manager
        ax_m = self.axes_manager.signal_axes[0]
        ax_ref = ref.axes_manager.signal_axes[0]
        ax_m.scale = ax_ref.scale
        ax_m.units = ax_ref.units
        ax_m.offset = ax_ref.offset

        # Setup metadata
        if 'Acquisition_instrument.SEM' in ref.metadata:
            mp_ref = ref.metadata.Acquisition_instrument.SEM
        elif 'Acquisition_instrument.TEM' in ref.metadata:
            mp_ref = ref.metadata.Acquisition_instrument.TEM
        else:
            raise ValueError(
                "The reference has no metadata.Acquisition_instrument.TEM"
                "\n nor metadata.Acquisition_instrument.SEM ")

        mp = self.metadata

        mp.Acquisition_instrument.SEM = mp_ref.deepcopy()

        if hasattr(mp_ref.Detector.EDS, 'live_time'):
            mp.Acquisition_instrument.SEM.Detector.EDS.live_time = \
                mp_ref.Detector.EDS.live_time / nb_pix

    def _load_from_TEM_param(self):
        """Transfer metadata.Acquisition_instrument.TEM to
        metadata.Acquisition_instrument.SEM

        """

        mp = self.metadata
        if mp.has_item('Acquisition_instrument.SEM') is False:
            mp.add_node('Acquisition_instrument.SEM')
        if mp.has_item('Acquisition_instrument.SEM.Detector.EDS') is False:
            mp.Acquisition_instrument.SEM.add_node('EDS')
        mp.Signal.signal_type = "EDS_SEM"

        # Transfer
        if 'Acquisition_instrument.TEM' in mp:
            mp.Acquisition_instrument.SEM = mp.Acquisition_instrument.TEM
            del mp.Acquisition_instrument.TEM

    def _set_default_param(self):
        """Set to value to default (defined in preferences)

        """
        mp = self.metadata
        if "Acquisition_instrument.SEM.Stage.tilt_alpha" not in mp:
            mp.set_item(
                "Acquisition_instrument.SEM.Stage.tilt_alpha",
                preferences.EDS.eds_tilt_stage)
        if "Acquisition_instrument.SEM.Detector.EDS.elevation_angle" not in mp:
            mp.set_item(
                "Acquisition_instrument.SEM.Detector.EDS.elevation_angle",
                preferences.EDS.eds_detector_elevation)
        if "Acquisition_instrument.SEM.Detector.EDS.energy_resolution_MnKa" \
                not in mp:
            mp.set_item(
                "Acquisition_instrument.SEM.Detector.EDS."
                "energy_resolution_MnKa",
                preferences.EDS.eds_mn_ka)
        if "Acquisition_instrument.SEM.Detector.EDS.azimuth_angle" not in mp:
            mp.set_item(
                "Acquisition_instrument.SEM.Detector.EDS.azimuth_angle",
                preferences.EDS.eds_detector_azimuth)

    def set_microscope_parameters(self,
                                  beam_energy=None,
                                  live_time=None,
                                  tilt_stage=None,
                                  azimuth_angle=None,
                                  elevation_angle=None,
                                  energy_resolution_MnKa=None,
                                  display=True, toolkit=None):
        if {beam_energy, live_time, tilt_stage, azimuth_angle,
                elevation_angle, energy_resolution_MnKa} == {None}:
            tem_par = EDSSEMParametersUI(self)
            return tem_par.gui(toolkit=toolkit, display=display)
            return self._set_microscope_parameters_gui()
        md = self.metadata

        if beam_energy is not None:
            md.set_item("Acquisition_instrument.SEM.beam_energy", beam_energy)
        if live_time is not None:
            md.set_item(
                "Acquisition_instrument.SEM.Detector.EDS.live_time",
                live_time)
        if tilt_stage is not None:
            md.set_item("Acquisition_instrument.SEM.Stage.tilt_alpha", tilt_stage)
        if azimuth_angle is not None:
            md.set_item(
                "Acquisition_instrument.SEM.Detector.EDS.azimuth_angle",
                azimuth_angle)
        if elevation_angle is not None:
            md.set_item(
                "Acquisition_instrument.SEM.Detector.EDS.elevation_angle",
                elevation_angle)
        if energy_resolution_MnKa is not None:
            md.set_item(
                "Acquisition_instrument.SEM.Detector.EDS."
                "energy_resolution_MnKa",
                energy_resolution_MnKa)
    set_microscope_parameters.__doc__ = \
        """Set the microscope parameters.

<<<<<<< HEAD
If no arguments are given, raises an interactive mode to fill
the values.

Parameters
----------
beam_energy: float
    The energy of the electron beam in keV
live_time : float
    In second
tilt_stage : float
    In degree
azimuth_angle : float
    In degree
elevation_angle : float
    In degree
energy_resolution_MnKa : float
    In eV
{}
{}

Examples
--------
>>> s = hs.datasets.example_signals.EDS_SEM_Spectrum()
>>> print('Default value %s eV' %
>>>       s.metadata.Acquisition_instrument.
>>>       SEM.Detector.EDS.energy_resolution_MnKa)
>>> s.set_microscope_parameters(energy_resolution_MnKa=135.)
>>> print('Now set to %s eV' %
>>>       s.metadata.Acquisition_instrument.
>>>       SEM.Detector.EDS.energy_resolution_MnKa)
Default value 130.0 eV
Now set to 135.0 eV

""".format(DISPLAY_DT, TOOLKIT_DT)
=======
        if {beam_energy, live_time, tilt_stage, azimuth_angle,
                elevation_angle, energy_resolution_MnKa} == {None}:
            self._are_microscope_parameters_missing()

    @only_interactive
    def _set_microscope_parameters(self):
        from hyperspy.gui.eds import SEMParametersUI
        tem_par = SEMParametersUI()
        mapping = {
            'Acquisition_instrument.SEM.beam_energy': 'tem_par.beam_energy',
            'Acquisition_instrument.SEM.Stage.tilt_alpha':
            'tem_par.Stage.tilt_alpha',
            'Acquisition_instrument.SEM.Detector.EDS.live_time':
            'tem_par.live_time',
            'Acquisition_instrument.SEM.Detector.EDS.azimuth_angle':
            'tem_par.azimuth_angle',
            'Acquisition_instrument.SEM.Detector.EDS.elevation_angle':
            'tem_par.elevation_angle',
            'Acquisition_instrument.SEM.Detector.EDS.energy_resolution_MnKa':
            'tem_par.energy_resolution_MnKa', }

        for key, value in mapping.items():
            if self.metadata.has_item(key):
                exec('%s = self.metadata.%s' % (value, key))
        tem_par.edit_traits()

        mapping = {
            'Acquisition_instrument.SEM.beam_energy': tem_par.beam_energy,
            'Acquisition_instrument.SEM.Stage.tilt_alpha': tem_par.tilt_stage,
            'Acquisition_instrument.SEM.Detector.EDS.live_time':
            tem_par.live_time,
            'Acquisition_instrument.SEM.Detector.EDS.azimuth_angle':
            tem_par.azimuth_angle,
            'Acquisition_instrument.SEM.Detector.EDS.elevation_angle':
            tem_par.elevation_angle,
            'Acquisition_instrument.SEM.Detector.EDS.energy_resolution_MnKa':
            tem_par.energy_resolution_MnKa, }

        for key, value in mapping.items():
            if value != t.Undefined:
                self.metadata.set_item(key, value)
        self._are_microscope_parameters_missing()
>>>>>>> 5b947394

    def _are_microscope_parameters_missing(self):
        """Check if the EDS parameters necessary for quantification
        are defined in metadata. If not, in interactive mode
        raises an UI item to fill the values

        """
        must_exist = (
            'Acquisition_instrument.SEM.beam_energy',
            'Acquisition_instrument.SEM.Detector.EDS.live_time', )

        missing_parameters = []
        for item in must_exist:
            exists = self.metadata.has_item(item)
            if exists is False:
                missing_parameters.append(item)
        if missing_parameters:
            _logger.info("Missing parameters {}".format(missing_parameters))
            return True
        else:
            return False

    def create_model(self, auto_background=True, auto_add_lines=True,
                     *args, **kwargs):
        """Create a model for the current SEM EDS data.

        Parameters
        ----------
        auto_background : boolean, default True
            If True, adds automatically a polynomial order 6 to the model,
            using the edsmodel.add_polynomial_background method.
        auto_add_lines : boolean, default True
            If True, automatically add Gaussians for all X-rays generated in
            the energy range by an element using the edsmodel.add_family_lines
            method.
        dictionary : {None, dict}, optional
            A dictionary to be used to recreate a model. Usually generated
            using :meth:`hyperspy.model.as_dictionary`

        Returns
        -------

        model : `EDSSEMModel` instance.

        """
        from hyperspy.models.edssemmodel import EDSSEMModel
        model = EDSSEMModel(self,
                            auto_background=auto_background,
                            auto_add_lines=auto_add_lines,
                            *args, **kwargs)
        return model


class EDSSEMSpectrum(EDSSEM_mixin, EDSSpectrum):
    pass


class LazyEDSSEMSpectrum(EDSSEMSpectrum, LazyEDSSpectrum):
    pass<|MERGE_RESOLUTION|>--- conflicted
+++ resolved
@@ -46,7 +46,7 @@
                                      label='Energy resolution MnKa (eV)')
     mapping = {
         'Acquisition_instrument.SEM.beam_energy': 'beam_energy',
-        'Acquisition_instrument.TEM.Stage.tilt_a': 'tilt_stage',
+        'Acquisition_instrument.TEM.Stage.tilt_alpha': 'tilt_stage',
         'Acquisition_instrument.SEM.Detector.EDS.live_time':
         'live_time',
         'Acquisition_instrument.SEM.Detector.EDS.azimuth_angle':
@@ -208,7 +208,6 @@
     set_microscope_parameters.__doc__ = \
         """Set the microscope parameters.
 
-<<<<<<< HEAD
 If no arguments are given, raises an interactive mode to fill
 the values.
 
@@ -243,50 +242,6 @@
 Now set to 135.0 eV
 
 """.format(DISPLAY_DT, TOOLKIT_DT)
-=======
-        if {beam_energy, live_time, tilt_stage, azimuth_angle,
-                elevation_angle, energy_resolution_MnKa} == {None}:
-            self._are_microscope_parameters_missing()
-
-    @only_interactive
-    def _set_microscope_parameters(self):
-        from hyperspy.gui.eds import SEMParametersUI
-        tem_par = SEMParametersUI()
-        mapping = {
-            'Acquisition_instrument.SEM.beam_energy': 'tem_par.beam_energy',
-            'Acquisition_instrument.SEM.Stage.tilt_alpha':
-            'tem_par.Stage.tilt_alpha',
-            'Acquisition_instrument.SEM.Detector.EDS.live_time':
-            'tem_par.live_time',
-            'Acquisition_instrument.SEM.Detector.EDS.azimuth_angle':
-            'tem_par.azimuth_angle',
-            'Acquisition_instrument.SEM.Detector.EDS.elevation_angle':
-            'tem_par.elevation_angle',
-            'Acquisition_instrument.SEM.Detector.EDS.energy_resolution_MnKa':
-            'tem_par.energy_resolution_MnKa', }
-
-        for key, value in mapping.items():
-            if self.metadata.has_item(key):
-                exec('%s = self.metadata.%s' % (value, key))
-        tem_par.edit_traits()
-
-        mapping = {
-            'Acquisition_instrument.SEM.beam_energy': tem_par.beam_energy,
-            'Acquisition_instrument.SEM.Stage.tilt_alpha': tem_par.tilt_stage,
-            'Acquisition_instrument.SEM.Detector.EDS.live_time':
-            tem_par.live_time,
-            'Acquisition_instrument.SEM.Detector.EDS.azimuth_angle':
-            tem_par.azimuth_angle,
-            'Acquisition_instrument.SEM.Detector.EDS.elevation_angle':
-            tem_par.elevation_angle,
-            'Acquisition_instrument.SEM.Detector.EDS.energy_resolution_MnKa':
-            tem_par.energy_resolution_MnKa, }
-
-        for key, value in mapping.items():
-            if value != t.Undefined:
-                self.metadata.set_item(key, value)
-        self._are_microscope_parameters_missing()
->>>>>>> 5b947394
 
     def _are_microscope_parameters_missing(self):
         """Check if the EDS parameters necessary for quantification
