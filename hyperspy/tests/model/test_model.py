--- conflicted
+++ resolved
@@ -827,10 +827,11 @@
     with pytest.warns(VisibleDeprecationWarning, match=r".* has been deprecated"):
         m.set_mpfit_parameters_info()
 
-<<<<<<< HEAD
+
 def generate():
     for i in range(3):
         yield (i,i)
+
 
 class Test_multifit_iterpath():
     def setup_method(self, method):
@@ -842,7 +843,7 @@
         m.append(G)
         self.m = m
         self.ax = ax
-    
+
     def test_custom_iterpath(self):
         indices = np.array([(0,0), (1,1), (2,2)])
         self.ax.iterpath = indices
@@ -858,8 +859,7 @@
     def test_model_GeneratorLen(self):
         gen = GeneratorLen(generate(), 3)
         self.m.axes_manager.iterpath = gen
-        self.m.multifit()
-=======
+
 
 class TestSignalRange:
     def setup_method(self, method):
@@ -888,4 +888,3 @@
         m = self.m
         roi = hs.roi.SpanROI(105, 110)
         assert m._parse_signal_range_values(roi) == (5, 10)
->>>>>>> 80499ebe
