# -*- coding: utf-8 -*-
# Copyright 2007-2016 The HyperSpy developers
#
# This file is part of  HyperSpy.
#
#  HyperSpy is free software: you can redistribute it and/or modify
# it under the terms of the GNU General Public License as published by
# the Free Software Foundation, either version 3 of the License, or
# (at your option) any later version.
#
#  HyperSpy is distributed in the hope that it will be useful,
# but WITHOUT ANY WARRANTY; without even the implied warranty of
# MERCHANTABILITY or FITNESS FOR A PARTICULAR PURPOSE.  See the
# GNU General Public License for more details.
#
# You should have received a copy of the GNU General Public License
# along with  HyperSpy.  If not, see <http://www.gnu.org/licenses/>.

import copy
from functools import partial

import numpy as np
from traits.trait_errors import TraitError
from contextlib import contextmanager

from hyperspy.model import BaseModel, ModelComponents, ModelSpecialSlicers
import hyperspy.drawing.spectrum
from hyperspy.drawing.utils import on_figure_window_close
from hyperspy._signals.eels import Spectrum
from hyperspy.axes import generate_axis
from hyperspy.exceptions import WrongObjectError
from hyperspy.decorators import interactive_range_selector
from hyperspy.axes import AxesManager
from hyperspy.drawing.widgets import VerticalLineWidget, LabelWidget
from hyperspy.gui.tools import ComponentFit
from hyperspy.events import EventSupressor


class Model1D(BaseModel):

    """Model and data fitting for one dimensional signals.

    A model is constructed as a linear combination of :mod:`components` that
    are added to the model using :meth:`append` or :meth:`extend`. There
    are many predifined components available in the in the :mod:`components`
    module. If needed, new components can be created easily using the code of
    existing components as a template.

    Once defined, the model can be fitted to the data using :meth:`fit` or
    :meth:`multifit`. Once the optimizer reaches the convergence criteria or
    the maximum number of iterations the new value of the component parameters
    are stored in the components.

    It is possible to access the components in the model by their name or by
    the index in the model. An example is given at the end of this docstring.

    Attributes
    ----------

    spectrum : Spectrum instance
        It contains the data to fit.
    chisq : A Signal of floats
        Chi-squared of the signal (or np.nan if not yet fit)
    dof : A Signal of integers
        Degrees of freedom of the signal (0 if not yet fit)
    red_chisq : Signal instance
        Reduced chi-squared.
    components : `ModelComponents` instance
        The components of the model are attributes of this class. This provides
        a convinient way to access the model components when working in IPython
        as it enables tab completion.

    Methods
    -------

    append
        Append one component to the model.
    extend
        Append multiple components to the model.
    remove
        Remove component from model.
    as_signal
        Generate a Spectrum instance (possible multidimensional)
        from the model.
    store_current_values
        Store the value of the parameters at the current position.
    fetch_stored_values
        fetch stored values of the parameters.
    update_plot
        Force a plot update. (In most cases the plot should update
        automatically.)
    set_signal_range, remove_signal range, reset_signal_range,
    add signal_range.
        Customize the signal range to fit.
    fit, multifit
        Fit the model to the data at the current position or the
        full dataset.
    save_parameters2file, load_parameters_from_file
        Save/load the parameter values to/from a file.
    plot
        Plot the model and the data.
    enable_plot_components, disable_plot_components
        Plot each component separately. (Use after `plot`.)
    set_current_values_to
        Set the current value of all the parameters of the given component as
        the value for all the dataset.
    export_results
        Save the value of the parameters in separate files.
    plot_results
        Plot the value of all parameters at all positions.
    print_current_values
        Print the value of the parameters at the current position.
    enable_adjust_position, disable_adjust_position
        Enable/disable interactive adjustment of the position of the components
        that have a well defined position. (Use after `plot`).
    fit_component
        Fit just the given component in the given signal range, that can be
        set interactively.
    set_parameters_not_free, set_parameters_free
        Fit the `free` status of several components and parameters at once.
    set_parameters_value
        Set the value of a parameter in components in a model to a specified
        value.
    as_dictionary
        Exports the model to a dictionary that can be saved in a file.

    Examples
    --------
    In the following example we create a histogram from a normal distribution
    and fit it with a gaussian component. It demonstrates how to create
    a model from a :class:`~._signals.spectrum.Spectrum` instance, add
    components to it, adjust the value of the parameters of the components,
    fit the model to the data and access the components in the model.

    >>> s = hs.signals.Spectrum(
            np.random.normal(scale=2, size=10000)).get_histogram()
    >>> g = hs.model.components.Gaussian()
    >>> m = s.create_model()
    >>> m.append(g)
    >>> m.print_current_values()
    Components	Parameter	Value
    Gaussian
                sigma	1.000000
                A	1.000000
                centre	0.000000
    >>> g.centre.value = 3
    >>> m.print_current_values()
    Components	Parameter	Value
    Gaussian
                sigma	1.000000
                A	1.000000
                centre	3.000000
    >>> g.sigma.value
    1.0
    >>> m.fit()
    >>> g.sigma.value
    1.9779042300856682
    >>> m[0].sigma.value
    1.9779042300856682
    >>> m["Gaussian"].centre.value
    -0.072121936813224569

    """

    def __init__(self, spectrum, dictionary=None):
        self.spectrum = spectrum
        self.signal = self.spectrum
        self.axes_manager = self.signal.axes_manager
        self._plot = None
        self._position_widgets = []
        self._adjust_position_all = None
        self._plot_components = False
        self._suspend_update = False
        self._model_line = None
        self._adjust_position_all = None
        self.axis = self.axes_manager.signal_axes[0]
        self.axes_manager.events.indices_changed.connect(
            self.fetch_stored_values, [])
        self.channel_switches = np.array([True] * len(self.axis.axis))
        self.chisq = spectrum._get_navigation_signal()
        self.chisq.change_dtype("float")
        self.chisq.data.fill(np.nan)
        self.chisq.metadata.General.title = self.signal.metadata.General.title + \
            ' chi-squared'
        self.dof = self.chisq._deepcopy_with_new_data(
            np.zeros_like(self.chisq.data, dtype='int'))
        self.dof.metadata.General.title = self.signal.metadata.General.title + \
            ' degrees of freedom'
        self.free_parameters_boundaries = None
        self._low_loss = None
        self.convolved = False
        self.components = ModelComponents(self)
        if dictionary is not None:
            self._load_dictionary(dictionary)
        self.inav = ModelSpecialSlicers(self, True)
        self.isig = ModelSpecialSlicers(self, False)
        self._whitelist = {
            'channel_switches': None,
            'convolved': None,
            'free_parameters_boundaries': None,
            'low_loss': ('sig', None),
            'chisq.data': None,
            'dof.data': None}
        self._slicing_whitelist = {
            'channel_switches': 'isig',
            'low_loss': 'inav',
            'chisq.data': 'inav',
            'dof.data': 'inav'}

    @property
    def spectrum(self):
        return self._spectrum

    @spectrum.setter
    def spectrum(self, value):
        if isinstance(value, Spectrum):
            self._spectrum = value
        else:
            raise WrongObjectError(str(type(value)), 'Spectrum')

    @property
    def low_loss(self):
        return self._low_loss

    @low_loss.setter
    def low_loss(self, value):
        if value is not None:
            if (value.axes_manager.navigation_shape !=
                    self.spectrum.axes_manager.navigation_shape):
                raise ValueError('The low-loss does not have '
                                 'the same navigation dimension as the '
                                 'core-loss')
            self._low_loss = value
            self.set_convolution_axis()
            self.convolved = True
        else:
            self._low_loss = value
            self.convolution_axis = None
            self.convolved = False

    # Extend the list methods to call the _touch when the model is modified

    def set_convolution_axis(self):
        """
        Creates an axis to use to generate the data of the model in the precise
        scale to obtain the correct axis and origin after convolution with the
        lowloss spectrum.
        """
        ll_axis = self.low_loss.axes_manager.signal_axes[0]
        dimension = self.axis.size + ll_axis.size - 1
        step = self.axis.scale
        knot_position = ll_axis.size - ll_axis.value2index(0) - 1
        self.convolution_axis = generate_axis(self.axis.offset, step,
                                              dimension, knot_position)

    def remove(self, thing):
        super(Model1D, self).remove(thing)
        self._disconnect_parameters2update_plot([thing])

    remove.__doc__ = BaseModel.remove.__doc__

    def _connect_parameters2update_plot(self, components):
        if self._plot_active is False:
            return
        for i, component in enumerate(components):
            component.events.active_changed.connect(
                self._model_line.update, [])
            for parameter in component.parameters:
                parameter.events.value_changed.connect(
                    self._model_line.update, [])
        if self._plot_components is True:
            self._connect_component_lines()

    def _disconnect_parameters2update_plot(self, components):
        if self._model_line is None:
            return
        for component in components:
            component.events.active_changed.disconnect(self._model_line.update)
            for parameter in component.parameters:
                parameter.events.value_changed.disconnect(
                    self._model_line.update)
        if self._plot_components is True:
            self._disconnect_component_lines()

    def update_plot(self, *args, **kwargs):
        """Update model plot.

        The updating can be suspended using `suspend_update`.

        See Also
        --------
        suspend_update

        """
        if self._plot_active is True and self._suspend_update is False:
            try:
                self._update_model_line()
                for component in [component for component in self if
                                  component.active is True]:
                    self._update_component_line(component)
            except:
                self._disconnect_parameters2update_plot(components=self)

    @contextmanager
    def suspend_update(self, update_on_resume=True):
        """Prevents plot from updating until 'with' clause completes.

        See Also
        --------
        update_plot
        """

        es = EventSupressor()
        es.add(self.axes_manager.events.indices_changed)
        if self._model_line:
            f = self._model_line.update
            for c in self:
                es.add(c.events, f)
                for p in c.parameters:
                    es.add(p.events, f)
        for c in self:
            if hasattr(c, '_model_plot_line'):
                f = c._model_plot_line.update
                es.add(c.events, f)
                for p in c.parameters:
                    es.add(p.events, f)

        old = self._suspend_update
        self._suspend_update = True
        with es.suppress():
            yield
        self._suspend_update = old

        if update_on_resume is True:
            self.update_plot()

    def _update_model_line(self):
        if (self._plot_active is True and
                self._model_line is not None):
            self._model_line.update()

    def __call__(self, non_convolved=False, onlyactive=False):
        """Returns the corresponding model for the current coordinates

        Parameters
        ----------
        non_convolved : bool
            If True it will return the deconvolved model
        only_active : bool
            If True, only the active components will be used to build the
            model.

        cursor: 1 or 2

        Returns
        -------
        numpy array
        """

        if self.convolved is False or non_convolved is True:
            axis = self.axis.axis[self.channel_switches]
            sum_ = np.zeros(len(axis))
            if onlyactive is True:
                for component in self:
                    if component.active:
                        sum_ += component.function(axis)
            else:
                for component in self:
                    sum_ += component.function(axis)
            to_return = sum_

        else:  # convolved
            sum_convolved = np.zeros(len(self.convolution_axis))
            sum_ = np.zeros(len(self.axis.axis))
            for component in self:  # Cut the parameters list
                if onlyactive:
                    if component.active:
                        if component.convolved:
                            sum_convolved += component.function(
                                self.convolution_axis)
                        else:
                            sum_ += component.function(self.axis.axis)
                else:
                    if component.convolved:
                        sum_convolved += component.function(
                            self.convolution_axis)
                    else:
                        sum_ += component.function(self.axis.axis)

            to_return = sum_ + np.convolve(
                self.low_loss(self.axes_manager),
                sum_convolved, mode="valid")
            to_return = to_return[self.channel_switches]
        if self.spectrum.metadata.Signal.binned is True:
            to_return *= self.spectrum.axes_manager[-1].scale
        return to_return

    def _errfunc(self, param, y, weights=None):
        if weights is None:
            weights = 1.
        errfunc = self._model_function(param) - y
        return errfunc * weights

    def _set_signal_range_in_pixels(self, i1=None, i2=None):
        """Use only the selected spectral range in the fitting routine.

        Parameters
        ----------
        i1 : Int
        i2 : Int

        Notes
        -----
        To use the full energy range call the function without arguments.
        """

        self.backup_channel_switches = copy.copy(self.channel_switches)
        self.channel_switches[:] = False
        self.channel_switches[i1:i2] = True
        self.update_plot()

    @interactive_range_selector
    def set_signal_range(self, x1=None, x2=None):
        """Use only the selected spectral range defined in its own units in the
        fitting routine.

        Parameters
        ----------
        E1 : None or float
        E2 : None or float

        Notes
        -----
        To use the full energy range call the function without arguments.
        """
        i1, i2 = self.axis.value_range_to_indices(x1, x2)
        self._set_signal_range_in_pixels(i1, i2)

    def _remove_signal_range_in_pixels(self, i1=None, i2=None):
        """Removes the data in the given range from the data range that
        will be used by the fitting rountine

        Parameters
        ----------
        x1 : None or float
        x2 : None or float
        """
        self.channel_switches[i1:i2] = False
        self.update_plot()

    @interactive_range_selector
    def remove_signal_range(self, x1=None, x2=None):
        """Removes the data in the given range from the data range that
        will be used by the fitting rountine

        Parameters
        ----------
        x1 : None or float
        x2 : None or float

        """
        i1, i2 = self.axis.value_range_to_indices(x1, x2)
        self._remove_signal_range_in_pixels(i1, i2)

    def reset_signal_range(self):
        """Resets the data range"""
        self._set_signal_range_in_pixels()

    def _add_signal_range_in_pixels(self, i1=None, i2=None):
        """Adds the data in the given range from the data range that
        will be used by the fitting rountine

        Parameters
        ----------
        x1 : None or float
        x2 : None or float
        """
        self.channel_switches[i1:i2] = True
        self.update_plot()

    @interactive_range_selector
    def add_signal_range(self, x1=None, x2=None):
        """Adds the data in the given range from the data range that
        will be used by the fitting rountine

        Parameters
        ----------
        x1 : None or float
        x2 : None or float

        """
        i1, i2 = self.axis.value_range_to_indices(x1, x2)
        self._add_signal_range_in_pixels(i1, i2)

    def reset_the_signal_range(self):
        self.channel_switches[:] = True
        self.update_plot()

    def _jacobian(self, param, y, weights=None):
        if weights is None:
            weights = 1.
        if self.convolved is True:
            counter = 0
            grad = np.zeros(len(self.axis.axis))
            for component in self:  # Cut the parameters list
                if component.active:
                    component.fetch_values_from_array(
                        param[
                            counter:counter +
                            component._nfree_param],
                        onlyfree=True)
                    if component.convolved:
                        for parameter in component.free_parameters:
                            par_grad = np.convolve(
                                parameter.grad(self.convolution_axis),
                                self.low_loss(self.axes_manager),
                                mode="valid")
                            if parameter._twins:
                                for par in parameter._twins:
                                    np.add(par_grad, np.convolve(
                                        par.grad(
                                            self.convolution_axis),
                                        self.low_loss(self.axes_manager),
                                        mode="valid"), par_grad)
                            grad = np.vstack((grad, par_grad))
                    else:
                        for parameter in component.free_parameters:
                            par_grad = parameter.grad(self.axis.axis)
                            if parameter._twins:
                                for par in parameter._twins:
                                    np.add(par_grad, par.grad(
                                        self.axis.axis), par_grad)
                            grad = np.vstack((grad, par_grad))
                    counter += component._nfree_param
            to_return = grad[1:, self.channel_switches] * weights
        else:
            axis = self.axis.axis[self.channel_switches]
            counter = 0
            grad = axis
            for component in self:  # Cut the parameters list
                if component.active:
                    component.fetch_values_from_array(
                        param[
                            counter:counter +
                            component._nfree_param],
                        onlyfree=True)
                    for parameter in component.free_parameters:
                        par_grad = parameter.grad(axis)
                        if parameter._twins:
                            for par in parameter._twins:
                                np.add(par_grad, par.grad(
                                    axis), par_grad)
                        grad = np.vstack((grad, par_grad))
                    counter += component._nfree_param
            to_return = grad[1:, :] * weights
        if self.spectrum.metadata.Signal.binned is True:
            to_return *= self.spectrum.axes_manager[-1].scale
        return to_return

    def _function4odr(self, param, x):
        return self._model_function(param)

    def _jacobian4odr(self, param, x):
        return self._jacobian(param, x)

    def _poisson_likelihood_function(self, param, y, weights=None):
        """Returns the likelihood function of the model for the given
        data and parameters
        """
        mf = self._model_function(param)
        with np.errstate(invalid='ignore'):
            return -(y * np.log(mf) - mf).sum()

    def _gradient_ml(self, param, y, weights=None):
        mf = self._model_function(param)
        return -(self._jacobian(param, y) * (y / mf - 1)).sum(1)

    def _gradient_ls(self, param, y, weights=None):
        gls = (2 * self._errfunc(param, y, weights) *
               self._jacobian(param, y)).sum(1)
        return gls

    def plot(self, plot_components=False):
        """Plots the current spectrum to the screen and a map with a
        cursor to explore the SI.

        Parameters
        ----------
        plot_components : bool
            If True, add a line per component to the signal figure.

        """

        # If new coordinates are assigned
        self.spectrum.plot()
        _plot = self.spectrum._plot
        l1 = _plot.signal_plot.ax_lines[0]
        color = l1.line.get_color()
        l1.set_line_properties(color=color, type='scatter')

        l2 = hyperspy.drawing.spectrum.SpectrumLine()
        l2.data_function = self._model2plot
        l2.set_line_properties(color='blue', type='line')
        # Add the line to the figure
        _plot.signal_plot.add_line(l2)
        l2.plot()
        on_figure_window_close(_plot.signal_plot.figure,
                               self._close_plot)

        self._model_line = l2
        self._plot = self.spectrum._plot
        self._connect_parameters2update_plot(self)
        if plot_components is True:
            self.enable_plot_components()

    @staticmethod
    def _connect_component_line(component):
        if hasattr(component, "_model_plot_line"):
            f = component._model_plot_line.update
            component.events.active_changed.connect(f, [])
            for parameter in component.parameters:
                parameter.events.value_changed.connect(f, [])

    @staticmethod
    def _disconnect_component_line(component):
        if hasattr(component, "_model_plot_line"):
            f = component._model_plot_line.update
            component.events.active_changed.disconnect(f)
            for parameter in component.parameters:
                parameter.events.value_changed.disconnect(f)

    def _connect_component_lines(self):
        for component in self:
            if component.active:
                self._connect_component_line(component)

    def _disconnect_component_lines(self):
        for component in self:
            if component.active:
                self._disconnect_component_line(component)

    def _plot_component(self, component):
        line = hyperspy.drawing.spectrum.SpectrumLine()
        line.data_function = component._component2plot
        # Add the line to the figure
        self._plot.signal_plot.add_line(line)
        line.plot()
        component._model_plot_line = line
        self._connect_component_line(component)

    @staticmethod
    def _update_component_line(component):
        if hasattr(component, "_model_plot_line"):
            component._model_plot_line.update()

    def _disable_plot_component(self, component):
        self._disconnect_component_line(component)
        if hasattr(component, "_model_plot_line"):
            component._model_plot_line.close()
            del component._model_plot_line
        self._plot_components = False

    def _close_plot(self):
        if self._plot_components is True:
            self.disable_plot_components()
        self._disconnect_parameters2update_plot(components=self)
        self._model_line = None

    def enable_plot_components(self):
        if self._plot is None or self._plot_components:
            return
        self._plot_components = True
        for component in [component for component in self if
                          component.active]:
            self._plot_component(component)

    def disable_plot_components(self):
        if self._plot is None:
            return
        for component in self:
            self._disable_plot_component(component)
        self._plot_components = False

    def enable_adjust_position(
            self, components=None, fix_them=True, show_label=True):
        """Allow changing the *x* position of component by dragging
        a vertical line that is plotted in the signal model figure

        Parameters
        ----------
        components : {None, list of components}
            If None, the position of all the active components of the
            model that has a well defined *x* position with a value
            in the axis range will get a position adjustment line.
            Otherwise the feature is added only to the given components.
            The components can be specified by name, index or themselves.
        fix_them : bool
            If True the position parameter of the components will be
            temporarily fixed until adjust position is disable.
            This can
            be useful to iteratively adjust the component positions and
            fit the model.
        show_label : bool, optional
            If True, a label showing the component name is added to the
            plot next to the vertical line.

        See also
        --------
        disable_adjust_position

        """
        if (self._plot is None or
                self._plot.is_active() is False):
            self.plot()
        if self._position_widgets:
            self.disable_adjust_position()
        on_figure_window_close(self._plot.signal_plot.figure,
                               self.disable_adjust_position)
        if components:
            components = [self._get_component(x) for x in components]
        else:
            self._adjust_position_all = (fix_them, show_label)

        components = components if components else self
        if not components:
            # The model does not have components so we do nothing
            return
        components = [
            component for component in components if component.active]
        for component in components:
            self._make_position_adjuster(component, fix_them, show_label)

    def _make_position_adjuster(self, component, fix_it, show_label):
        if (component._position is not None and
                not component._position.twin):
            set_value = component._position._set_value
            get_value = component._position._get_value
        else:
            return
        # Create an AxesManager for the widget
        axis_dict = self.axes_manager.signal_axes[0].get_axis_dictionary()
        am = AxesManager([axis_dict, ])
        am._axes[0].navigate = True
        try:
            am._axes[0].value = get_value()
        except TraitError:
            # The value is outside of the axis range
            return
        # Create the vertical line and labels
        if show_label:
            self._position_widgets.extend((
<<<<<<< HEAD
                VerticalLineWidget(am),
                LabelWidget(am),))
            # Store the component for bookkeeping, and to reset
            # its twin when disabling adjust position
            self._position_widgets[-2].component = component
            self._position_widgets[-1].component = component
=======
                DraggableVerticalLine(am),
                DraggableLabel(am),))
>>>>>>> b8c7b147
            w = self._position_widgets[-1]
            w.string = component._get_short_description().replace(
                ' component', '')
            w.set_mpl_ax(self._plot.signal_plot.ax)
            self._position_widgets[-2].set_mpl_ax(
                self._plot.signal_plot.ax)
            w.connect_navigate()
            self._position_widgets[-2].connect_navigate()
        else:
            self._position_widgets.extend((
<<<<<<< HEAD
                VerticalLineWidget(am),))
            # Store the component for bookkeeping, and to reset
            # its twin when disabling adjust position
            self._position_widgets[-1].component = component
=======
                DraggableVerticalLine(am),))
>>>>>>> b8c7b147
            self._position_widgets[-1].set_mpl_ax(
                self._plot.signal_plot.ax)
            self._position_widgets[-1].connect_navigate()
        # Create widget -> parameter connection
        am._axes[0].continuous_value = True
        am._axes[0].events.value_changed.connect(set_value, ["value"])
        axis = am._axes[0]
        component._position.events.value_changed.connect(
            axis._set_value, ["value"])
        self._position_widgets[-1].events.closed.connect(
            partial(component._position.events.value_changed.disconnect,
                    axis._set_value), [])

    def disable_adjust_position(self):
        """Disables the interactive adjust position feature

        See also
        --------
        enable_adjust_position

        """
        self._adjust_position_all = False
        while self._position_widgets:
            pw = self._position_widgets.pop()
            pw.close()

    def fit_component(
            self,
            component,
            signal_range="interactive",
            estimate_parameters=True,
            fit_independent=False,
            only_current=True,
            **kwargs):
        """Fit just the given component in the given signal range.

        This method is useful to obtain starting parameters for the
        components. Any keyword arguments are passed to the fit method.

        Parameters
        ----------
        component : component instance
            The component must be in the model, otherwise an exception
            is raised. The component can be specified by name, index or itself.
        signal_range : {'interactive', (left_value, right_value), None}
            If 'interactive' the signal range is selected using the span
             selector on the spectrum plot. The signal range can also
             be manually specified by passing a tuple of floats. If None
             the current signal range is used.
        estimate_parameters : bool, default True
            If True will check if the component has an
            estimate_parameters function, and use it to estimate the
            parameters in the component.
        fit_independent : bool, default False
            If True, all other components are disabled. If False, all other
            component paramemeters are fixed.

        Examples
        --------
        Signal range set interactivly

        >>> g1 = hs.model.components.Gaussian()
        >>> m.append(g1)
        >>> m.fit_component(g1)

        Signal range set through direct input

        >>> m.fit_component(g1, signal_range=(50,100))
        """
        component = self._get_component(component)
        cf = ComponentFit(self, component, signal_range,
                          estimate_parameters, fit_independent,
                          only_current, **kwargs)
        if signal_range == "interactive":
            cf.edit_traits()
        else:
            cf.apply()<|MERGE_RESOLUTION|>--- conflicted
+++ resolved
@@ -749,17 +749,8 @@
         # Create the vertical line and labels
         if show_label:
             self._position_widgets.extend((
-<<<<<<< HEAD
                 VerticalLineWidget(am),
                 LabelWidget(am),))
-            # Store the component for bookkeeping, and to reset
-            # its twin when disabling adjust position
-            self._position_widgets[-2].component = component
-            self._position_widgets[-1].component = component
-=======
-                DraggableVerticalLine(am),
-                DraggableLabel(am),))
->>>>>>> b8c7b147
             w = self._position_widgets[-1]
             w.string = component._get_short_description().replace(
                 ' component', '')
@@ -767,20 +758,16 @@
             self._position_widgets[-2].set_mpl_ax(
                 self._plot.signal_plot.ax)
             w.connect_navigate()
+			w.snap_position = False
             self._position_widgets[-2].connect_navigate()
+            self._position_widgets[-2].snap_position = False
         else:
             self._position_widgets.extend((
-<<<<<<< HEAD
                 VerticalLineWidget(am),))
-            # Store the component for bookkeeping, and to reset
-            # its twin when disabling adjust position
-            self._position_widgets[-1].component = component
-=======
-                DraggableVerticalLine(am),))
->>>>>>> b8c7b147
             self._position_widgets[-1].set_mpl_ax(
                 self._plot.signal_plot.ax)
             self._position_widgets[-1].connect_navigate()
+            self._position_widgets[-1].snap_position = False
         # Create widget -> parameter connection
         am._axes[0].continuous_value = True
         am._axes[0].events.value_changed.connect(set_value, ["value"])
