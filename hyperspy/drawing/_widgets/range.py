--- conflicted
+++ resolved
@@ -63,26 +63,14 @@
         self.span = None
 
     def set_on(self, value, render_figure=True):
-<<<<<<< HEAD
-        if value is not self.is_on() and self.ax is not None:
-=======
         if value is not self.is_on and self.ax is not None:
->>>>>>> a7343c63
             if value is True:
                 self._add_patch_to(self.ax)
                 self.connect(self.ax)
             elif value is False:
                 self.disconnect()
             if render_figure:
-<<<<<<< HEAD
                 self.draw_patch()
-=======
-                try:
-                    self.ax.figure.canvas.draw_idle()
-                except BaseException:  # pragma: no cover
-                    # figure does not exist
-                    pass
->>>>>>> a7343c63
             if value is False:
                 self.ax = None
         self._is_on = value
