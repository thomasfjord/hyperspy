import numpy as np
import nose.tools as nt
import mock

import hyperspy.api as hs
from hyperspy.misc.utils import slugify


class TestModelJacobians:

    def setUp(self):
        s = hs.signals.Spectrum(np.zeros(1))
        m = s.create_model()
        self.low_loss = 7.
        self.weights = 0.3
        m.axis.axis = np.array([1, 0])
        m.channel_switches = np.array([0, 1], dtype=bool)
        m.append(hs.model.components.Gaussian())
        m[0].A.value = 1
        m[0].centre.value = 2.
        m[0].sigma.twin = m[0].centre
        m._low_loss = mock.MagicMock()
        m.low_loss.return_value = self.low_loss
        self.model = m
        m.convolution_axis = np.zeros(2)

    def test_jacobian_not_convolved(self):
        m = self.model
        m.convolved = False
        jac = m._jacobian((1, 2, 3), None, weights=self.weights)
        np.testing.assert_array_almost_equal(jac.squeeze(), self.weights *
                                             np.array([m[0].A.grad(0),
                                                       m[0].sigma.grad(0) +
                                                       m[0].centre.grad(0)]))
        nt.assert_equal(m[0].A.value, 1)
        nt.assert_equal(m[0].centre.value, 2)
        nt.assert_equal(m[0].sigma.value, 2)

    def test_jacobian_convolved(self):
        m = self.model
        m.convolved = True
        m.append(hs.model.components.Gaussian())
        m[0].convolved = False
        m[1].convolved = True
        jac = m._jacobian((1, 2, 3, 4, 5), None, weights=self.weights)
        np.testing.assert_array_almost_equal(jac.squeeze(), self.weights *
                                             np.array([m[0].A.grad(0),
                                                       m[0].sigma.grad(0) +
                                                       m[0].centre.grad(0),
                                                       m[1].A.grad(0) *
                                                       self.low_loss,
                                                       m[1].centre.grad(0) *
                                                       self.low_loss,
                                                       m[1].sigma.grad(0) *
                                                       self.low_loss,
                                                       ]))
        nt.assert_equal(m[0].A.value, 1)
        nt.assert_equal(m[0].centre.value, 2)
        nt.assert_equal(m[0].sigma.value, 2)
        nt.assert_equal(m[1].A.value, 3)
        nt.assert_equal(m[1].centre.value, 4)
        nt.assert_equal(m[1].sigma.value, 5)


class TestModelCallMethod:

    def setUp(self):
        s = hs.signals.Spectrum(np.empty(1))
        m = s.create_model()
        m.append(hs.model.components.Gaussian())
        m.append(hs.model.components.Gaussian())
        self.model = m

    def test_call_method_no_convolutions(self):
        m = self.model
        m.convolved = False

        m[1].active = False
        r1 = m()
        r2 = m(onlyactive=True)
        np.testing.assert_almost_equal(m[0].function(0) * 2, r1)
        np.testing.assert_almost_equal(m[0].function(0), r2)

        m.convolved = True
        r1 = m(non_convolved=True)
        r2 = m(non_convolved=True, onlyactive=True)
        np.testing.assert_almost_equal(m[0].function(0) * 2, r1)
        np.testing.assert_almost_equal(m[0].function(0), r2)

    def test_call_method_with_convolutions(self):
        m = self.model
        m._low_loss = mock.MagicMock()
        m.low_loss.return_value = 0.3
        m.convolved = True

        m.append(hs.model.components.Gaussian())
        m[1].active = False
        m[0].convolved = True
        m[1].convolved = False
        m[2].convolved = False
        m.convolution_axis = np.array([0., ])

        r1 = m()
        r2 = m(onlyactive=True)
        np.testing.assert_almost_equal(m[0].function(0) * 2.3, r1)
        np.testing.assert_almost_equal(m[0].function(0) * 1.3, r2)

    def test_call_method_binned(self):
        m = self.model
        m.convolved = False
        m.remove(1)
        m.spectrum.metadata.Signal.binned = True
        m.spectrum.axes_manager[-1].scale = 0.3
        r1 = m()
        np.testing.assert_almost_equal(m[0].function(0) * 0.3, r1)


class TestModelPlotCall:

    def setUp(self):
        s = hs.signals.Spectrum(np.empty(1))
        m = s.create_model()
        m.__call__ = mock.MagicMock()
        m.__call__.return_value = np.array([0.5, 0.25])
        m.axis = mock.MagicMock()
        m.fetch_stored_values = mock.MagicMock()
        m.channel_switches = np.array([0, 1, 1, 0, 0], dtype=bool)
        self.model = m

    def test_model2plot_own_am(self):
        m = self.model
        m.axis.axis.shape = (5,)
        res = m._model2plot(m.axes_manager)
        np.testing.assert_array_equal(
            res, np.array([np.nan, 0.5, 0.25, np.nan, np.nan]))
        nt.assert_true(m.__call__.called)
        nt.assert_dict_equal(
            m.__call__.call_args[1], {
                'non_convolved': False, 'onlyactive': True})
        nt.assert_false(m.fetch_stored_values.called)

    def test_model2plot_other_am(self):
        m = self.model
        res = m._model2plot(m.axes_manager.deepcopy(), out_of_range2nans=False)
        np.testing.assert_array_equal(res, np.array([0.5, 0.25]))
        nt.assert_true(m.__call__.called)
        nt.assert_dict_equal(
            m.__call__.call_args[1], {
                'non_convolved': False, 'onlyactive': True})
        nt.assert_equal(2, m.fetch_stored_values.call_count)


class TestModelSettingPZero:

    def setUp(self):
        s = hs.signals.Spectrum(np.empty(1))
        m = s.create_model()
        m.append(hs.model.components.Gaussian())

        m[0].A.value = 1.1
        m[0].centre._number_of_elements = 2
        m[0].centre.value = (2.2, 3.3)
        m[0].sigma.value = 4.4
        m[0].sigma.free = False

        m[0].A._bounds = (0.1, 0.11)
        m[0].centre._bounds = ((0.2, 0.21), (0.3, 0.31))
        m[0].sigma._bounds = (0.4, 0.41)

        self.model = m

    def test_setting_p0(self):
        m = self.model
        m.append(hs.model.components.Gaussian())
        m[-1].active = False
        m.p0 = None
        m._set_p0()
        nt.assert_equal(m.p0, (1.1, 2.2, 3.3))

    def test_fetching_from_p0(self):
        m = self.model

        m.append(hs.model.components.Gaussian())
        m[-1].active = False
        m[-1].A.value = 100
        m[-1].sigma.value = 200
        m[-1].centre.value = 300

        m.p0 = (1.2, 2.3, 3.4, 5.6, 6.7, 7.8)
        m._fetch_values_from_p0()
        nt.assert_equal(m[0].A.value, 1.2)
        nt.assert_equal(m[0].centre.value, (2.3, 3.4))
        nt.assert_equal(m[0].sigma.value, 4.4)
        nt.assert_equal(m[1].A.value, 100)
        nt.assert_equal(m[1].sigma.value, 200)
        nt.assert_equal(m[1].centre.value, 300)

    def test_setting_boundaries(self):
        m = self.model
        m.append(hs.model.components.Gaussian())
        m[-1].active = False
        m.set_boundaries()
        nt.assert_equal(m.free_parameters_boundaries,
                        [(0.1, 0.11), (0.2, 0.21), (0.3, 0.31)])

    def test_setting_mpfit_parameters_info(self):
        m = self.model
        m[0].A.bmax = None
        m[0].centre.bmin = None
        m[0].centre.bmax = 0.31
        m.append(hs.model.components.Gaussian())
        m[-1].active = False
        m.set_mpfit_parameters_info()
        nt.assert_equal(m.mpfit_parinfo,
                        [{'limited': [True, False],
                          'limits': [0.1, 0]},
                         {'limited': [False, True],
                          'limits': [0, 0.31]},
                         {'limited': [False, True],
                          'limits': [0, 0.31]},
                         ])


class TestModel1D:

    def setUp(self):
        s = hs.signals.Spectrum(np.empty(1))
        m = s.create_model()
        self.model = m

    def test_errfunc(self):
        m = self.model
        m._model_function = mock.MagicMock()
        m._model_function.return_value = 3.
        np.testing.assert_equal(m._errfunc(None, 1., None), 2.)
        np.testing.assert_equal(m._errfunc(None, 1., 0.3), 0.6)

    def test_errfunc2(self):
        m = self.model
        m._model_function = mock.MagicMock()
        m._model_function.return_value = 3. * np.ones(2)
        np.testing.assert_equal(m._errfunc2(None, np.ones(2), None), 2 * 4.)
        np.testing.assert_equal(m._errfunc2(None, np.ones(2), 0.3), 2 * 0.36)

    def test_gradient_ls(self):
        m = self.model
        m._errfunc = mock.MagicMock()
        m._errfunc.return_value = 0.1
        m._jacobian = mock.MagicMock()
        m._jacobian.return_value = np.ones((1, 2)) * 7.
        np.testing.assert_equal(m._gradient_ls(None, None), 2 * 0.1 * 7 * 2)

    def test_gradient_ml(self):
        m = self.model
        m._model_function = mock.MagicMock()
        m._model_function.return_value = 3. * np.ones(2)
        m._jacobian = mock.MagicMock()
        m._jacobian.return_value = np.ones((1, 2)) * 7.
        np.testing.assert_equal(
            m._gradient_ml(None, 1.2), -2 * 7 * (1.2 / 3 - 1))

    def test_model_function(self):
        m = self.model
        m.append(hs.model.components.Gaussian())
        m[0].A.value = 1.3
        m[0].centre.value = 0.003
        m[0].sigma.value = 0.1
        param = (100, 0.1, 0.2)
        np.testing.assert_array_almost_equal(176.03266338,
                                             m._model_function(param))
        nt.assert_equal(m[0].A.value, 100)
        nt.assert_equal(m[0].centre.value, 0.1)
        nt.assert_equal(m[0].sigma.value, 0.2)

    @nt.raises(ValueError)
    def test_append_existing_component(self):
        g = hs.model.components.Gaussian()
        m = self.model
        m.append(g)
        m.append(g)

    def test_append_component(self):
        g = hs.model.components.Gaussian()
        m = self.model
        m.append(g)
        nt.assert_in(g, m)
        nt.assert_is(g.model, m)
        nt.assert_is(g._axes_manager, m.axes_manager)
        nt.assert_true(all([hasattr(p, 'map') for p in g.parameters]))

    def test_calculating_convolution_axis(self):
        m = self.model
        # setup
        m.axis.offset = 10
        m.axis.size = 10
        ll_axis = mock.MagicMock()
        ll_axis.size = 7
        ll_axis.value2index.return_value = 3
        m._low_loss = mock.MagicMock()
        m.low_loss.axes_manager.signal_axes = [ll_axis, ]

        # calculation
        m.set_convolution_axis()

        # tests
        np.testing.assert_array_equal(m.convolution_axis, np.arange(7, 23))
<<<<<<< HEAD
        np.testing.assert_equal(ll_axis.value2index.call_args[0][0], 0)
=======
        nt.assert_equal(ll_axis.value2index.call_args[0][0], 0)
>>>>>>> 43ef92b6

    def test_access_component_by_name(self):
        m = self.model
        g1 = hs.model.components.Gaussian()
        g2 = hs.model.components.Gaussian()
        g2.name = "test"
        m.extend((g1, g2))
        nt.assert_is(m["test"], g2)

    def test_access_component_by_index(self):
        m = self.model
        g1 = hs.model.components.Gaussian()
        g2 = hs.model.components.Gaussian()
        g2.name = "test"
        m.extend((g1, g2))
        nt.assert_is(m[1], g2)

    def test_component_name_when_append(self):
        m = self.model
        gs = [
            hs.model.components.Gaussian(),
            hs.model.components.Gaussian(),
            hs.model.components.Gaussian()]
        m.extend(gs)
        nt.assert_is(m['Gaussian'], gs[0])
        nt.assert_is(m['Gaussian_0'], gs[1])
        nt.assert_is(m['Gaussian_1'], gs[2])

    @nt.raises(ValueError)
    def test_several_component_with_same_name(self):
        m = self.model
        gs = [
            hs.model.components.Gaussian(),
            hs.model.components.Gaussian(),
            hs.model.components.Gaussian()]
        m.extend(gs)
        m[0]._name = "hs.model.components.Gaussian"
        m[1]._name = "hs.model.components.Gaussian"
        m[2]._name = "hs.model.components.Gaussian"
        m['Gaussian']

    @nt.raises(ValueError)
    def test_no_component_with_that_name(self):
        m = self.model
        m['Voigt']

    @nt.raises(ValueError)
    def test_component_already_in_model(self):
        m = self.model
        g1 = hs.model.components.Gaussian()
        m.extend((g1, g1))

    def test_remove_component(self):
        m = self.model
        g1 = hs.model.components.Gaussian()
        m.append(g1)
        m.remove(g1)
        nt.assert_equal(len(m), 0)

    def test_remove_component_by_index(self):
        m = self.model
        g1 = hs.model.components.Gaussian()
        m.append(g1)
        m.remove(0)
        nt.assert_equal(len(m), 0)

    def test_remove_component_by_name(self):
        m = self.model
        g1 = hs.model.components.Gaussian()
        m.append(g1)
        m.remove(g1.name)
        nt.assert_equal(len(m), 0)

    def test_delete_component_by_index(self):
        m = self.model
        g1 = hs.model.components.Gaussian()
        m.append(g1)
        del m[0]
        nt.assert_not_in(g1, m)

    def test_delete_component_by_name(self):
        m = self.model
        g1 = hs.model.components.Gaussian()
        m.append(g1)
        del m[g1.name]
        nt.assert_not_in(g1, m)

    def test_delete_slice(self):
        m = self.model
        g1 = hs.model.components.Gaussian()
        g2 = hs.model.components.Gaussian()
        g3 = hs.model.components.Gaussian()
        m.extend([g1, g2, g3])
        del m[:2]
        nt.assert_not_in(g1, m)
        nt.assert_not_in(g2, m)
        nt.assert_in(g3, m)

    def test_get_component_by_name(self):
        m = self.model
        g1 = hs.model.components.Gaussian()
        g2 = hs.model.components.Gaussian()
        g2.name = "test"
        m.extend((g1, g2))
        nt.assert_is(m._get_component("test"), g2)

    def test_get_component_by_index(self):
        m = self.model
        g1 = hs.model.components.Gaussian()
        g2 = hs.model.components.Gaussian()
        g2.name = "test"
        m.extend((g1, g2))
        nt.assert_is(m._get_component(1), g2)

    def test_get_component_by_component(self):
        m = self.model
        g1 = hs.model.components.Gaussian()
        g2 = hs.model.components.Gaussian()
        g2.name = "test"
        m.extend((g1, g2))
        nt.assert_is(m._get_component(g2), g2)

    @nt.raises(ValueError)
    def test_get_component_wrong(self):
        m = self.model
        g1 = hs.model.components.Gaussian()
        g2 = hs.model.components.Gaussian()
        g2.name = "test"
        m.extend((g1, g2))
        m._get_component(1.2)

    def test_components_class_default(self):
        m = self.model
        g1 = hs.model.components.Gaussian()
        m.append(g1)
        nt.assert_is(getattr(m.components, g1.name), g1)

    def test_components_class_change_name(self):
        m = self.model
        g1 = hs.model.components.Gaussian()
        m.append(g1)
        g1.name = "test"
        nt.assert_is(getattr(m.components, g1.name), g1)

    @nt.raises(AttributeError)
    def test_components_class_change_name_del_default(self):
        m = self.model
        g1 = hs.model.components.Gaussian()
        m.append(g1)
        g1.name = "test"
        getattr(m.components, "Gaussian")

    def test_components_class_change_invalid_name(self):
        m = self.model
        g1 = hs.model.components.Gaussian()
        m.append(g1)
        g1.name = "1, Test This!"
        nt.assert_is(
            getattr(m.components,
                    slugify(g1.name, valid_variable_name=True)), g1)

    @nt.raises(AttributeError)
    def test_components_class_change_name_del_default(self):
        m = self.model
        g1 = hs.model.components.Gaussian()
        m.append(g1)
        invalid_name = "1, Test This!"
        g1.name = invalid_name
        g1.name = "test"
        getattr(m.components, slugify(invalid_name))


class TestModel2D:

    def setUp(self):
        g = hs.model.components.Gaussian2D(
            centre_x=-5.,
            centre_y=-5.,
            sigma_x=1.,
            sigma_y=2.)
        x = np.arange(-10, 10, 0.01)
        y = np.arange(-10, 10, 0.01)
        X, Y = np.meshgrid(x, y)
        im = hs.signals.Image(g.function(X, Y))
        im.axes_manager[0].scale = 0.01
        im.axes_manager[0].offset = -10
        im.axes_manager[1].scale = 0.01
        im.axes_manager[1].offset = -10
        self.im = im

    def test_fitting(self):
        im = self.im
        m = im.create_model()
        gt = hs.model.components.Gaussian2D(centre_x=-4.5,
                                            centre_y=-4.5,
                                            sigma_x=0.5,
                                            sigma_y=1.5)
        m.append(gt)
        m.fit()
<<<<<<< HEAD
        np.testing.assert_almost_equal(gt.centre_x.value, -5.)
        np.testing.assert_almost_equal(gt.centre_y.value, -5.)
        np.testing.assert_almost_equal(gt.sigma_x.value, 1.)
        np.testing.assert_almost_equal(gt.sigma_y.value, 2.)
=======
        nt.assert_almost_equal(gt.centre_x.value, -5.)
        nt.assert_almost_equal(gt.centre_y.value, -5.)
        nt.assert_almost_equal(gt.sigma_x.value, 1.)
        nt.assert_almost_equal(gt.sigma_y.value, 2.)
>>>>>>> 43ef92b6


class TestModelFitBinned:

    def setUp(self):
        np.random.seed(1)
        s = hs.signals.Spectrum(
            np.random.normal(
                scale=2,
                size=10000)).get_histogram()
        s.metadata.Signal.binned = True
        g = hs.model.components.Gaussian()
        m = s.create_model()
        m.append(g)
        g.sigma.value = 1
        g.centre.value = 0.5
        g.A.value = 1e3
        self.m = m

    def test_fit_fmin_leastsq(self):
        self.m.fit(fitter="fmin", method="ls")
<<<<<<< HEAD
        np.testing.assert_almost_equal(self.m[0].A.value, 9976.14519369)
        np.testing.assert_almost_equal(self.m[0].centre.value, -0.110610743285)
        np.testing.assert_almost_equal(self.m[0].sigma.value, 1.98380705455)

    def test_fit_fmin_ml(self):
        self.m.fit(fitter="fmin", method="ml")
        np.testing.assert_almost_equal(self.m[0].A.value, 10001.39613936,
                                       decimal=3)
        np.testing.assert_almost_equal(self.m[0].centre.value, -0.104151206314,
                                       decimal=6)
        np.testing.assert_almost_equal(self.m[0].sigma.value, 2.00053642434)

    def test_fit_leastsq(self):
        self.m.fit(fitter="leastsq")
        np.testing.assert_almost_equal(self.m[0].A.value, 9976.14526082, 1)
        np.testing.assert_almost_equal(self.m[0].centre.value, -0.110610727064)
        np.testing.assert_almost_equal(self.m[0].sigma.value, 1.98380707571, 5)

    def test_fit_mpfit(self):
        self.m.fit(fitter="mpfit")
        np.testing.assert_almost_equal(self.m[0].A.value, 9976.14526286, 5)
        np.testing.assert_almost_equal(self.m[0].centre.value, -0.110610718444)
        np.testing.assert_almost_equal(self.m[0].sigma.value, 1.98380707614)

    def test_fit_odr(self):
        self.m.fit(fitter="odr")
        np.testing.assert_almost_equal(self.m[0].A.value, 9976.14531979, 3)
        np.testing.assert_almost_equal(self.m[0].centre.value, -0.110610724054)
        np.testing.assert_almost_equal(self.m[0].sigma.value, 1.98380709939)

    def test_fit_leastsq_grad(self):
        self.m.fit(fitter="leastsq", grad=True)
        np.testing.assert_almost_equal(self.m[0].A.value, 9976.14526084)
        np.testing.assert_almost_equal(self.m[0].centre.value, -0.11061073306)
        np.testing.assert_almost_equal(self.m[0].sigma.value, 1.98380707552)

    def test_fit_mpfit_grad(self):
        self.m.fit(fitter="mpfit", grad=True)
        np.testing.assert_almost_equal(self.m[0].A.value, 9976.14526084)
        np.testing.assert_almost_equal(self.m[0].centre.value, -0.11061073306)
        np.testing.assert_almost_equal(self.m[0].sigma.value, 1.98380707552)

    def test_fit_odr_grad(self):
        self.m.fit(fitter="odr", grad=True)
        np.testing.assert_almost_equal(self.m[0].A.value, 9976.14531979, 3)
        np.testing.assert_almost_equal(self.m[0].centre.value, -0.110610724054)
        np.testing.assert_almost_equal(self.m[0].sigma.value, 1.98380709939)
=======
        nt.assert_almost_equal(self.m[0].A.value, 9976.14519369)
        nt.assert_almost_equal(self.m[0].centre.value, -0.110610743285)
        nt.assert_almost_equal(self.m[0].sigma.value, 1.98380705455)

    def test_fit_fmin_ml(self):
        self.m.fit(fitter="fmin", method="ml")
        nt.assert_almost_equal(self.m[0].A.value, 10001.39613936,
                               places=3)
        nt.assert_almost_equal(self.m[0].centre.value, -0.104151206314,
                               places=6)
        nt.assert_almost_equal(self.m[0].sigma.value, 2.00053642434)

    def test_fit_leastsq(self):
        self.m.fit(fitter="leastsq")
        nt.assert_almost_equal(self.m[0].A.value, 9976.14526082, 1)
        nt.assert_almost_equal(self.m[0].centre.value, -0.110610727064)
        nt.assert_almost_equal(self.m[0].sigma.value, 1.98380707571, 5)

    def test_fit_mpfit(self):
        self.m.fit(fitter="mpfit")
        nt.assert_almost_equal(self.m[0].A.value, 9976.14526286, 5)
        nt.assert_almost_equal(self.m[0].centre.value, -0.110610718444)
        nt.assert_almost_equal(self.m[0].sigma.value, 1.98380707614)

    def test_fit_odr(self):
        self.m.fit(fitter="odr")
        nt.assert_almost_equal(self.m[0].A.value, 9976.14531979, 3)
        nt.assert_almost_equal(self.m[0].centre.value, -0.110610724054)
        nt.assert_almost_equal(self.m[0].sigma.value, 1.98380709939)

    def test_fit_leastsq_grad(self):
        self.m.fit(fitter="leastsq", grad=True)
        nt.assert_almost_equal(self.m[0].A.value, 9976.14526084)
        nt.assert_almost_equal(self.m[0].centre.value, -0.11061073306)
        nt.assert_almost_equal(self.m[0].sigma.value, 1.98380707552)

    def test_fit_mpfit_grad(self):
        self.m.fit(fitter="mpfit", grad=True)
        nt.assert_almost_equal(self.m[0].A.value, 9976.14526084)
        nt.assert_almost_equal(self.m[0].centre.value, -0.11061073306)
        nt.assert_almost_equal(self.m[0].sigma.value, 1.98380707552)

    def test_fit_odr_grad(self):
        self.m.fit(fitter="odr", grad=True)
        nt.assert_almost_equal(self.m[0].A.value, 9976.14531979, 3)
        nt.assert_almost_equal(self.m[0].centre.value, -0.110610724054)
        nt.assert_almost_equal(self.m[0].sigma.value, 1.98380709939)
>>>>>>> 43ef92b6

    def test_fit_bounded(self):
        self.m[0].centre.bmin = 0.5
        self.m[0].bounded = True
        self.m.fit(fitter="mpfit", bounded=True)
<<<<<<< HEAD
        np.testing.assert_almost_equal(self.m[0].A.value, 9991.65422046, 4)
        np.testing.assert_almost_equal(self.m[0].centre.value, 0.5)
        np.testing.assert_almost_equal(self.m[0].sigma.value, 2.08398236966)
=======
        nt.assert_almost_equal(self.m[0].A.value, 9991.65422046, 4)
        nt.assert_almost_equal(self.m[0].centre.value, 0.5)
        nt.assert_almost_equal(self.m[0].sigma.value, 2.08398236966)
>>>>>>> 43ef92b6

    @nt.raises(ValueError)
    def test_wrong_method(self):
        self.m.fit(method="dummy")


class TestModelWeighted:

    def setUp(self):
        np.random.seed(1)
        s = hs.signals.SpectrumSimulation(np.arange(10, 100, 0.1))
        s.metadata.set_item("Signal.Noise_properties.variance",
                            hs.signals.Spectrum(np.arange(10, 100, 0.01)))
        s.axes_manager[0].scale = 0.1
        s.axes_manager[0].offset = 10
        s.add_poissonian_noise()
        m = s.create_model()
        m.append(hs.model.components.Polynomial(1))
        self.m = m

    def test_fit_leastsq_binned(self):
        self.m.spectrum.metadata.Signal.binned = True
        self.m.fit(fitter="leastsq", method="ls")
        for result, expected in zip(self.m[0].coefficients.value,
                                    (9.9165596693502778, 1.6628238107916631)):
<<<<<<< HEAD
            np.testing.assert_almost_equal(result, expected, decimal=5)
=======
            nt.assert_almost_equal(result, expected, places=5)
>>>>>>> 43ef92b6

    def test_fit_odr_binned(self):
        self.m.spectrum.metadata.Signal.binned = True
        self.m.fit(fitter="odr", method="ls")
        for result, expected in zip(self.m[0].coefficients.value,
                                    (9.9165596548961972, 1.6628247412317521)):
<<<<<<< HEAD
            np.testing.assert_almost_equal(result, expected, decimal=5)
=======
            nt.assert_almost_equal(result, expected, places=5)
>>>>>>> 43ef92b6

    def test_fit_mpfit_binned(self):
        self.m.spectrum.metadata.Signal.binned = True
        self.m.fit(fitter="mpfit", method="ls")
        for result, expected in zip(self.m[0].coefficients.value,
                                    (9.9165596607108739, 1.6628243846485873)):
<<<<<<< HEAD
            np.testing.assert_almost_equal(result, expected, decimal=5)
=======
            nt.assert_almost_equal(result, expected, places=5)
>>>>>>> 43ef92b6

    def test_fit_fmin_binned(self):
        self.m.spectrum.metadata.Signal.binned = True
        self.m.fit(
            fitter="fmin",
            method="ls",
        )
        for result, expected in zip(self.m[0].coefficients.value,
                                    (9.9137288425667442, 1.8446013472266145)):
<<<<<<< HEAD
            np.testing.assert_almost_equal(result, expected, decimal=5)
=======
            nt.assert_almost_equal(result, expected, places=5)
>>>>>>> 43ef92b6

    def test_fit_leastsq_unbinned(self):
        self.m.spectrum.metadata.Signal.binned = False
        self.m.fit(fitter="leastsq", method="ls")
        for result, expected in zip(
                self.m[0].coefficients.value,
                (0.99165596391487121, 0.16628254242532492)):
<<<<<<< HEAD
            np.testing.assert_almost_equal(result, expected, decimal=5)
=======
            nt.assert_almost_equal(result, expected, places=5)
>>>>>>> 43ef92b6

    def test_fit_odr_unbinned(self):
        self.m.spectrum.metadata.Signal.binned = False
        self.m.fit(fitter="odr", method="ls")
        for result, expected in zip(
                self.m[0].coefficients.value,
                (0.99165596548961943, 0.16628247412317315)):
<<<<<<< HEAD
            np.testing.assert_almost_equal(result, expected, decimal=5)
=======
            nt.assert_almost_equal(result, expected, places=5)
>>>>>>> 43ef92b6

    def test_fit_mpfit_unbinned(self):
        self.m.spectrum.metadata.Signal.binned = False
        self.m.fit(fitter="mpfit", method="ls")
        for result, expected in zip(
                self.m[0].coefficients.value,
                (0.99165596295068958, 0.16628257462820528)):
<<<<<<< HEAD
            np.testing.assert_almost_equal(result, expected, decimal=5)
=======
            nt.assert_almost_equal(result, expected, places=5)
>>>>>>> 43ef92b6

    def test_fit_fmin_unbinned(self):
        self.m.spectrum.metadata.Signal.binned = False
        self.m.fit(
            fitter="fmin",
            method="ls",
        )
        for result, expected in zip(
                self.m[0].coefficients.value,
                (0.99136169230026261, 0.18483060534056939)):
<<<<<<< HEAD
            np.testing.assert_almost_equal(result, expected, decimal=5)
=======
            nt.assert_almost_equal(result, expected, places=5)
>>>>>>> 43ef92b6

    def test_chisq(self):
        self.m.spectrum.metadata.Signal.binned = True
        self.m.fit(fitter="leastsq", method="ls")
<<<<<<< HEAD
        np.testing.assert_almost_equal(self.m.chisq.data, 3029.16949561)

    def test_red_chisq(self):
        self.m.fit(fitter="leastsq", method="ls")
        np.testing.assert_almost_equal(self.m.red_chisq.data, 3.37700055)
=======
        nt.assert_almost_equal(self.m.chisq.data, 3029.16949561)

    def test_red_chisq(self):
        self.m.fit(fitter="leastsq", method="ls")
        nt.assert_almost_equal(self.m.red_chisq.data, 3.37700055)
>>>>>>> 43ef92b6


class TestModelScalarVariance:

    def setUp(self):
        s = hs.signals.SpectrumSimulation(np.ones(100))
        m = s.create_model()
        m.append(hs.model.components.Offset())
        self.s = s
        self.m = m

    def test_std1_chisq(self):
        std = 1
        np.random.seed(1)
        self.s.add_gaussian_noise(std)
        self.s.metadata.set_item("Signal.Noise_properties.variance", std ** 2)
        self.m.fit(fitter="leastsq", method="ls")
<<<<<<< HEAD
        np.testing.assert_almost_equal(self.m.chisq.data, 78.35015229)
=======
        nt.assert_almost_equals(self.m.chisq.data, 78.35015229)
>>>>>>> 43ef92b6

    def test_std10_chisq(self):
        std = 10
        np.random.seed(1)
        self.s.add_gaussian_noise(std)
        self.s.metadata.set_item("Signal.Noise_properties.variance", std ** 2)
        self.m.fit(fitter="leastsq", method="ls")
<<<<<<< HEAD
        np.testing.assert_almost_equal(self.m.chisq.data, 78.35015229)
=======
        nt.assert_almost_equals(self.m.chisq.data, 78.35015229)
>>>>>>> 43ef92b6

    def test_std1_red_chisq(self):
        std = 1
        np.random.seed(1)
        self.s.add_gaussian_noise(std)
        self.s.metadata.set_item("Signal.Noise_properties.variance", std ** 2)
        self.m.fit(fitter="leastsq", method="ls")
<<<<<<< HEAD
        np.testing.assert_almost_equal(self.m.red_chisq.data, 0.79949135)
=======
        nt.assert_almost_equals(self.m.red_chisq.data, 0.79949135)
>>>>>>> 43ef92b6

    def test_std10_red_chisq(self):
        std = 10
        np.random.seed(1)
        self.s.add_gaussian_noise(std)
        self.s.metadata.set_item("Signal.Noise_properties.variance", std ** 2)
        self.m.fit(fitter="leastsq", method="ls")
<<<<<<< HEAD
        np.testing.assert_almost_equal(self.m.red_chisq.data, 0.79949135)
=======
        nt.assert_almost_equals(self.m.red_chisq.data, 0.79949135)
>>>>>>> 43ef92b6

    def test_std1_red_chisq_in_range(self):
        std = 1
        self.m.set_signal_range(10, 50)
        np.random.seed(1)
        self.s.add_gaussian_noise(std)
        self.s.metadata.set_item("Signal.Noise_properties.variance", std ** 2)
        self.m.fit(fitter="leastsq", method="ls")
<<<<<<< HEAD
        np.testing.assert_almost_equal(self.m.red_chisq.data, 0.86206965)
=======
        nt.assert_almost_equals(self.m.red_chisq.data, 0.86206965)
>>>>>>> 43ef92b6


class TestModelSignalVariance:

    def setUp(self):
        variance = hs.signals.SpectrumSimulation(
            np.arange(
                100, 300).reshape(
                (2, 100)))
        s = variance.deepcopy()
        np.random.seed(1)
        std = 10
        s.add_gaussian_noise(std)
        s.add_poissonian_noise()
        s.metadata.set_item("Signal.Noise_properties.variance",
                            variance + std ** 2)
        m = s.create_model()
        m.append(hs.model.components.Polynomial(order=1))
        self.s = s
        self.m = m

    def test_std1_red_chisq(self):
        self.m.multifit(fitter="leastsq", method="ls", show_progressbar=None)
<<<<<<< HEAD
        np.testing.assert_almost_equal(self.m.red_chisq.data[0],
                                        0.79693355673230915)
        np.testing.assert_almost_equal(self.m.red_chisq.data[1],
                                        0.91453032901427167)
=======
        nt.assert_almost_equals(self.m.red_chisq.data[0],
                                0.79693355673230915)
        nt.assert_almost_equals(self.m.red_chisq.data[1],
                                0.91453032901427167)
>>>>>>> 43ef92b6


class TestMultifit:

    def setUp(self):
        s = hs.signals.Spectrum(np.zeros((2, 200)))
        s.axes_manager[-1].offset = 1
        s.data[:] = 2 * s.axes_manager[-1].axis ** (-3)
        m = s.create_model()
        m.append(hs.model.components.PowerLaw())
        m[0].A.value = 2
        m[0].r.value = 2
        m.store_current_values()
        m.axes_manager.indices = (1,)
        m[0].r.value = 100
        m[0].A.value = 2
        m.store_current_values()
        m[0].A.free = False
        self.m = m
        m.axes_manager.indices = (0,)
        m[0].A.value = 100

    def test_fetch_only_fixed_false(self):
        self.m.multifit(fetch_only_fixed=False, show_progressbar=None)
        np.testing.assert_array_almost_equal(self.m[0].r.map['values'],
                                             [3., 100.])
        np.testing.assert_array_almost_equal(self.m[0].A.map['values'],
                                             [2., 2.])

    def test_fetch_only_fixed_true(self):
        self.m.multifit(fetch_only_fixed=True, show_progressbar=None)
        np.testing.assert_array_almost_equal(self.m[0].r.map['values'],
                                             [3., 3.])
        np.testing.assert_array_almost_equal(self.m[0].A.map['values'],
                                             [2., 2.])


class TestStoreCurrentValues:

    def setUp(self):
        self.m = hs.signals.Spectrum(np.arange(10)).create_model()
        self.o = hs.model.components.Offset()
        self.m.append(self.o)

    def test_active(self):
        self.o.offset.value = 2
        self.o.offset.std = 3
        self.m.store_current_values()
        nt.assert_equal(self.o.offset.map["values"][0], 2)
        nt.assert_equal(self.o.offset.map["is_set"][0], True)

    def test_not_active(self):
        self.o.active = False
        self.o.offset.value = 2
        self.o.offset.std = 3
        self.m.store_current_values()
        nt.assert_not_equal(self.o.offset.map["values"][0], 2)


class TestSetCurrentValuesTo:

    def setUp(self):
        self.m = hs.signals.Spectrum(
            np.arange(10).reshape(2, 5)).create_model()
        self.comps = [
            hs.model.components.Offset(),
            hs.model.components.Offset()]
        self.m.extend(self.comps)

    def test_set_all(self):
        for c in self.comps:
            c.offset.value = 2
        self.m.assign_current_values_to_all()
        nt.assert_true((self.comps[0].offset.map["values"] == 2).all())
        nt.assert_true((self.comps[1].offset.map["values"] == 2).all())

    def test_set_1(self):
        self.comps[1].offset.value = 2
        self.m.assign_current_values_to_all([self.comps[1]])
        nt.assert_true((self.comps[0].offset.map["values"] != 2).all())
        nt.assert_true((self.comps[1].offset.map["values"] == 2).all())


class TestAsSignal:

    def setUp(self):
        self.m = hs.signals.Spectrum(
            np.arange(10).reshape(2, 5)).create_model()
        self.comps = [
            hs.model.components.Offset(),
            hs.model.components.Offset()]
        self.m.extend(self.comps)
        for c in self.comps:
            c.offset.value = 2
        self.m.assign_current_values_to_all()

    def test_all_components_simple(self):
        s = self.m.as_signal(show_progressbar=None)
        nt.assert_true(np.all(s.data == 4.))

    def test_one_component_simple(self):
        s = self.m.as_signal(component_list=[0], show_progressbar=None)
        nt.assert_true(np.all(s.data == 2.))
        nt.assert_true(self.m[1].active)

    def test_all_components_multidim(self):
        self.m[0].active_is_multidimensional = True

        s = self.m.as_signal(show_progressbar=None)
        nt.assert_true(np.all(s.data == 4.))

        self.m[0]._active_array[0] = False
        s = self.m.as_signal(show_progressbar=None)
<<<<<<< HEAD
        nt.assert_true(
            np.all(s.data == np.array([np.ones(5) * 2, np.ones(5) * 4])))
=======
        np.testing.assert_array_equal(
            s.data, np.array([np.ones(5) * 2, np.ones(5) * 4]))
>>>>>>> 43ef92b6
        nt.assert_true(self.m[0].active_is_multidimensional)

    def test_one_component_multidim(self):
        self.m[0].active_is_multidimensional = True

        s = self.m.as_signal(component_list=[0], show_progressbar=None)
        nt.assert_true(np.all(s.data == 2.))
        nt.assert_true(self.m[1].active)
        nt.assert_false(self.m[1].active_is_multidimensional)

        s = self.m.as_signal(component_list=[1], show_progressbar=None)
<<<<<<< HEAD
        nt.assert_true(np.all(s.data == 2.))
=======
        np.testing.assert_equal(s.data, 2.)
>>>>>>> 43ef92b6
        nt.assert_true(self.m[0].active_is_multidimensional)

        self.m[0]._active_array[0] = False
        s = self.m.as_signal(component_list=[1], show_progressbar=None)
        nt.assert_true(np.all(s.data == 2.))

        s = self.m.as_signal(component_list=[0], show_progressbar=None)
        nt.assert_true(
            np.all(s.data == np.array([np.zeros(5), np.ones(5) * 2])))


class TestCreateModel:

    def setUp(self):
        self.s = hs.signals.Spectrum(np.asarray([0, ]))
        self.im = hs.signals.Image(np.ones([1, 1, ]))

    def test_create_model(self):
        from hyperspy.models.model1D import Model1D
        from hyperspy.models.model2D import Model2D
        nt.assert_is_instance(
            self.s.create_model(), Model1D)
        nt.assert_is_instance(
<<<<<<< HEAD
            self.im.create_model(), Model2D)
=======
            self.im.create_model(), Model2D)


class TestAdjustPosition:

    def setUp(self):
        self.s = hs.signals.Spectrum(np.random.rand(10, 10, 20))
        self.m = self.s.create_model()

    def test_enable_adjust_position(self):
        self.m.append(hs.model.components.Gaussian())
        self.m.enable_adjust_position()
        nt.assert_equal(len(self.m._position_widgets), 1)
        # Check that both line and label was added
        nt.assert_equal(len(self.m._position_widgets.values()[0]), 2)

    def test_disable_adjust_position(self):
        self.m.append(hs.model.components.Gaussian())
        self.m.enable_adjust_position()
        self.m.disable_adjust_position()
        nt.assert_equal(len(self.m._position_widgets), 0)

    def test_enable_all(self):
        self.m.append(hs.model.components.Gaussian())
        self.m.enable_adjust_position()
        self.m.append(hs.model.components.Gaussian())
        nt.assert_equal(len(self.m._position_widgets), 2)

    def test_enable_all_zero_start(self):
        self.m.enable_adjust_position()
        self.m.append(hs.model.components.Gaussian())
        nt.assert_equal(len(self.m._position_widgets), 1)

    def test_manual_close(self):
        self.m.append(hs.model.components.Gaussian())
        self.m.append(hs.model.components.Gaussian())
        self.m.enable_adjust_position()
        self.m._position_widgets.values()[0][0].close()
        nt.assert_equal(len(self.m._position_widgets), 2)
        nt.assert_equal(len(self.m._position_widgets.values()[0]), 1)
        self.m._position_widgets.values()[0][0].close()
        nt.assert_equal(len(self.m._position_widgets), 1)
        nt.assert_equal(len(self.m._position_widgets.values()[0]), 2)
        self.m.disable_adjust_position()
        nt.assert_equal(len(self.m._position_widgets), 0)
>>>>>>> 43ef92b6
<|MERGE_RESOLUTION|>--- conflicted
+++ resolved
@@ -304,11 +304,7 @@
 
         # tests
         np.testing.assert_array_equal(m.convolution_axis, np.arange(7, 23))
-<<<<<<< HEAD
         np.testing.assert_equal(ll_axis.value2index.call_args[0][0], 0)
-=======
-        nt.assert_equal(ll_axis.value2index.call_args[0][0], 0)
->>>>>>> 43ef92b6
 
     def test_access_component_by_name(self):
         m = self.model
@@ -508,17 +504,10 @@
                                             sigma_y=1.5)
         m.append(gt)
         m.fit()
-<<<<<<< HEAD
         np.testing.assert_almost_equal(gt.centre_x.value, -5.)
         np.testing.assert_almost_equal(gt.centre_y.value, -5.)
         np.testing.assert_almost_equal(gt.sigma_x.value, 1.)
         np.testing.assert_almost_equal(gt.sigma_y.value, 2.)
-=======
-        nt.assert_almost_equal(gt.centre_x.value, -5.)
-        nt.assert_almost_equal(gt.centre_y.value, -5.)
-        nt.assert_almost_equal(gt.sigma_x.value, 1.)
-        nt.assert_almost_equal(gt.sigma_y.value, 2.)
->>>>>>> 43ef92b6
 
 
 class TestModelFitBinned:
@@ -540,7 +529,6 @@
 
     def test_fit_fmin_leastsq(self):
         self.m.fit(fitter="fmin", method="ls")
-<<<<<<< HEAD
         np.testing.assert_almost_equal(self.m[0].A.value, 9976.14519369)
         np.testing.assert_almost_equal(self.m[0].centre.value, -0.110610743285)
         np.testing.assert_almost_equal(self.m[0].sigma.value, 1.98380705455)
@@ -588,69 +576,14 @@
         np.testing.assert_almost_equal(self.m[0].A.value, 9976.14531979, 3)
         np.testing.assert_almost_equal(self.m[0].centre.value, -0.110610724054)
         np.testing.assert_almost_equal(self.m[0].sigma.value, 1.98380709939)
-=======
-        nt.assert_almost_equal(self.m[0].A.value, 9976.14519369)
-        nt.assert_almost_equal(self.m[0].centre.value, -0.110610743285)
-        nt.assert_almost_equal(self.m[0].sigma.value, 1.98380705455)
-
-    def test_fit_fmin_ml(self):
-        self.m.fit(fitter="fmin", method="ml")
-        nt.assert_almost_equal(self.m[0].A.value, 10001.39613936,
-                               places=3)
-        nt.assert_almost_equal(self.m[0].centre.value, -0.104151206314,
-                               places=6)
-        nt.assert_almost_equal(self.m[0].sigma.value, 2.00053642434)
-
-    def test_fit_leastsq(self):
-        self.m.fit(fitter="leastsq")
-        nt.assert_almost_equal(self.m[0].A.value, 9976.14526082, 1)
-        nt.assert_almost_equal(self.m[0].centre.value, -0.110610727064)
-        nt.assert_almost_equal(self.m[0].sigma.value, 1.98380707571, 5)
-
-    def test_fit_mpfit(self):
-        self.m.fit(fitter="mpfit")
-        nt.assert_almost_equal(self.m[0].A.value, 9976.14526286, 5)
-        nt.assert_almost_equal(self.m[0].centre.value, -0.110610718444)
-        nt.assert_almost_equal(self.m[0].sigma.value, 1.98380707614)
-
-    def test_fit_odr(self):
-        self.m.fit(fitter="odr")
-        nt.assert_almost_equal(self.m[0].A.value, 9976.14531979, 3)
-        nt.assert_almost_equal(self.m[0].centre.value, -0.110610724054)
-        nt.assert_almost_equal(self.m[0].sigma.value, 1.98380709939)
-
-    def test_fit_leastsq_grad(self):
-        self.m.fit(fitter="leastsq", grad=True)
-        nt.assert_almost_equal(self.m[0].A.value, 9976.14526084)
-        nt.assert_almost_equal(self.m[0].centre.value, -0.11061073306)
-        nt.assert_almost_equal(self.m[0].sigma.value, 1.98380707552)
-
-    def test_fit_mpfit_grad(self):
-        self.m.fit(fitter="mpfit", grad=True)
-        nt.assert_almost_equal(self.m[0].A.value, 9976.14526084)
-        nt.assert_almost_equal(self.m[0].centre.value, -0.11061073306)
-        nt.assert_almost_equal(self.m[0].sigma.value, 1.98380707552)
-
-    def test_fit_odr_grad(self):
-        self.m.fit(fitter="odr", grad=True)
-        nt.assert_almost_equal(self.m[0].A.value, 9976.14531979, 3)
-        nt.assert_almost_equal(self.m[0].centre.value, -0.110610724054)
-        nt.assert_almost_equal(self.m[0].sigma.value, 1.98380709939)
->>>>>>> 43ef92b6
 
     def test_fit_bounded(self):
         self.m[0].centre.bmin = 0.5
         self.m[0].bounded = True
         self.m.fit(fitter="mpfit", bounded=True)
-<<<<<<< HEAD
         np.testing.assert_almost_equal(self.m[0].A.value, 9991.65422046, 4)
         np.testing.assert_almost_equal(self.m[0].centre.value, 0.5)
         np.testing.assert_almost_equal(self.m[0].sigma.value, 2.08398236966)
-=======
-        nt.assert_almost_equal(self.m[0].A.value, 9991.65422046, 4)
-        nt.assert_almost_equal(self.m[0].centre.value, 0.5)
-        nt.assert_almost_equal(self.m[0].sigma.value, 2.08398236966)
->>>>>>> 43ef92b6
 
     @nt.raises(ValueError)
     def test_wrong_method(self):
@@ -676,33 +609,21 @@
         self.m.fit(fitter="leastsq", method="ls")
         for result, expected in zip(self.m[0].coefficients.value,
                                     (9.9165596693502778, 1.6628238107916631)):
-<<<<<<< HEAD
             np.testing.assert_almost_equal(result, expected, decimal=5)
-=======
-            nt.assert_almost_equal(result, expected, places=5)
->>>>>>> 43ef92b6
 
     def test_fit_odr_binned(self):
         self.m.spectrum.metadata.Signal.binned = True
         self.m.fit(fitter="odr", method="ls")
         for result, expected in zip(self.m[0].coefficients.value,
                                     (9.9165596548961972, 1.6628247412317521)):
-<<<<<<< HEAD
             np.testing.assert_almost_equal(result, expected, decimal=5)
-=======
-            nt.assert_almost_equal(result, expected, places=5)
->>>>>>> 43ef92b6
 
     def test_fit_mpfit_binned(self):
         self.m.spectrum.metadata.Signal.binned = True
         self.m.fit(fitter="mpfit", method="ls")
         for result, expected in zip(self.m[0].coefficients.value,
                                     (9.9165596607108739, 1.6628243846485873)):
-<<<<<<< HEAD
             np.testing.assert_almost_equal(result, expected, decimal=5)
-=======
-            nt.assert_almost_equal(result, expected, places=5)
->>>>>>> 43ef92b6
 
     def test_fit_fmin_binned(self):
         self.m.spectrum.metadata.Signal.binned = True
@@ -712,11 +633,7 @@
         )
         for result, expected in zip(self.m[0].coefficients.value,
                                     (9.9137288425667442, 1.8446013472266145)):
-<<<<<<< HEAD
             np.testing.assert_almost_equal(result, expected, decimal=5)
-=======
-            nt.assert_almost_equal(result, expected, places=5)
->>>>>>> 43ef92b6
 
     def test_fit_leastsq_unbinned(self):
         self.m.spectrum.metadata.Signal.binned = False
@@ -724,11 +641,7 @@
         for result, expected in zip(
                 self.m[0].coefficients.value,
                 (0.99165596391487121, 0.16628254242532492)):
-<<<<<<< HEAD
             np.testing.assert_almost_equal(result, expected, decimal=5)
-=======
-            nt.assert_almost_equal(result, expected, places=5)
->>>>>>> 43ef92b6
 
     def test_fit_odr_unbinned(self):
         self.m.spectrum.metadata.Signal.binned = False
@@ -736,11 +649,7 @@
         for result, expected in zip(
                 self.m[0].coefficients.value,
                 (0.99165596548961943, 0.16628247412317315)):
-<<<<<<< HEAD
             np.testing.assert_almost_equal(result, expected, decimal=5)
-=======
-            nt.assert_almost_equal(result, expected, places=5)
->>>>>>> 43ef92b6
 
     def test_fit_mpfit_unbinned(self):
         self.m.spectrum.metadata.Signal.binned = False
@@ -748,11 +657,7 @@
         for result, expected in zip(
                 self.m[0].coefficients.value,
                 (0.99165596295068958, 0.16628257462820528)):
-<<<<<<< HEAD
             np.testing.assert_almost_equal(result, expected, decimal=5)
-=======
-            nt.assert_almost_equal(result, expected, places=5)
->>>>>>> 43ef92b6
 
     def test_fit_fmin_unbinned(self):
         self.m.spectrum.metadata.Signal.binned = False
@@ -763,28 +668,16 @@
         for result, expected in zip(
                 self.m[0].coefficients.value,
                 (0.99136169230026261, 0.18483060534056939)):
-<<<<<<< HEAD
             np.testing.assert_almost_equal(result, expected, decimal=5)
-=======
-            nt.assert_almost_equal(result, expected, places=5)
->>>>>>> 43ef92b6
 
     def test_chisq(self):
         self.m.spectrum.metadata.Signal.binned = True
         self.m.fit(fitter="leastsq", method="ls")
-<<<<<<< HEAD
         np.testing.assert_almost_equal(self.m.chisq.data, 3029.16949561)
 
     def test_red_chisq(self):
         self.m.fit(fitter="leastsq", method="ls")
         np.testing.assert_almost_equal(self.m.red_chisq.data, 3.37700055)
-=======
-        nt.assert_almost_equal(self.m.chisq.data, 3029.16949561)
-
-    def test_red_chisq(self):
-        self.m.fit(fitter="leastsq", method="ls")
-        nt.assert_almost_equal(self.m.red_chisq.data, 3.37700055)
->>>>>>> 43ef92b6
 
 
 class TestModelScalarVariance:
@@ -802,11 +695,7 @@
         self.s.add_gaussian_noise(std)
         self.s.metadata.set_item("Signal.Noise_properties.variance", std ** 2)
         self.m.fit(fitter="leastsq", method="ls")
-<<<<<<< HEAD
         np.testing.assert_almost_equal(self.m.chisq.data, 78.35015229)
-=======
-        nt.assert_almost_equals(self.m.chisq.data, 78.35015229)
->>>>>>> 43ef92b6
 
     def test_std10_chisq(self):
         std = 10
@@ -814,11 +703,7 @@
         self.s.add_gaussian_noise(std)
         self.s.metadata.set_item("Signal.Noise_properties.variance", std ** 2)
         self.m.fit(fitter="leastsq", method="ls")
-<<<<<<< HEAD
         np.testing.assert_almost_equal(self.m.chisq.data, 78.35015229)
-=======
-        nt.assert_almost_equals(self.m.chisq.data, 78.35015229)
->>>>>>> 43ef92b6
 
     def test_std1_red_chisq(self):
         std = 1
@@ -826,11 +711,7 @@
         self.s.add_gaussian_noise(std)
         self.s.metadata.set_item("Signal.Noise_properties.variance", std ** 2)
         self.m.fit(fitter="leastsq", method="ls")
-<<<<<<< HEAD
         np.testing.assert_almost_equal(self.m.red_chisq.data, 0.79949135)
-=======
-        nt.assert_almost_equals(self.m.red_chisq.data, 0.79949135)
->>>>>>> 43ef92b6
 
     def test_std10_red_chisq(self):
         std = 10
@@ -838,11 +719,7 @@
         self.s.add_gaussian_noise(std)
         self.s.metadata.set_item("Signal.Noise_properties.variance", std ** 2)
         self.m.fit(fitter="leastsq", method="ls")
-<<<<<<< HEAD
         np.testing.assert_almost_equal(self.m.red_chisq.data, 0.79949135)
-=======
-        nt.assert_almost_equals(self.m.red_chisq.data, 0.79949135)
->>>>>>> 43ef92b6
 
     def test_std1_red_chisq_in_range(self):
         std = 1
@@ -851,11 +728,7 @@
         self.s.add_gaussian_noise(std)
         self.s.metadata.set_item("Signal.Noise_properties.variance", std ** 2)
         self.m.fit(fitter="leastsq", method="ls")
-<<<<<<< HEAD
         np.testing.assert_almost_equal(self.m.red_chisq.data, 0.86206965)
-=======
-        nt.assert_almost_equals(self.m.red_chisq.data, 0.86206965)
->>>>>>> 43ef92b6
 
 
 class TestModelSignalVariance:
@@ -879,17 +752,10 @@
 
     def test_std1_red_chisq(self):
         self.m.multifit(fitter="leastsq", method="ls", show_progressbar=None)
-<<<<<<< HEAD
         np.testing.assert_almost_equal(self.m.red_chisq.data[0],
-                                        0.79693355673230915)
+                                       0.79693355673230915)
         np.testing.assert_almost_equal(self.m.red_chisq.data[1],
-                                        0.91453032901427167)
-=======
-        nt.assert_almost_equals(self.m.red_chisq.data[0],
-                                0.79693355673230915)
-        nt.assert_almost_equals(self.m.red_chisq.data[1],
-                                0.91453032901427167)
->>>>>>> 43ef92b6
+                                       0.91453032901427167)
 
 
 class TestMultifit:
@@ -1003,13 +869,8 @@
 
         self.m[0]._active_array[0] = False
         s = self.m.as_signal(show_progressbar=None)
-<<<<<<< HEAD
-        nt.assert_true(
-            np.all(s.data == np.array([np.ones(5) * 2, np.ones(5) * 4])))
-=======
         np.testing.assert_array_equal(
             s.data, np.array([np.ones(5) * 2, np.ones(5) * 4]))
->>>>>>> 43ef92b6
         nt.assert_true(self.m[0].active_is_multidimensional)
 
     def test_one_component_multidim(self):
@@ -1021,11 +882,7 @@
         nt.assert_false(self.m[1].active_is_multidimensional)
 
         s = self.m.as_signal(component_list=[1], show_progressbar=None)
-<<<<<<< HEAD
-        nt.assert_true(np.all(s.data == 2.))
-=======
         np.testing.assert_equal(s.data, 2.)
->>>>>>> 43ef92b6
         nt.assert_true(self.m[0].active_is_multidimensional)
 
         self.m[0]._active_array[0] = False
@@ -1049,9 +906,6 @@
         nt.assert_is_instance(
             self.s.create_model(), Model1D)
         nt.assert_is_instance(
-<<<<<<< HEAD
-            self.im.create_model(), Model2D)
-=======
             self.im.create_model(), Model2D)
 
 
@@ -1066,7 +920,7 @@
         self.m.enable_adjust_position()
         nt.assert_equal(len(self.m._position_widgets), 1)
         # Check that both line and label was added
-        nt.assert_equal(len(self.m._position_widgets.values()[0]), 2)
+        nt.assert_equal(len(list(self.m._position_widgets.values())[0]), 2)
 
     def test_disable_adjust_position(self):
         self.m.append(hs.model.components.Gaussian())
@@ -1089,12 +943,11 @@
         self.m.append(hs.model.components.Gaussian())
         self.m.append(hs.model.components.Gaussian())
         self.m.enable_adjust_position()
-        self.m._position_widgets.values()[0][0].close()
+        list(self.m._position_widgets.values())[0][0].close()
         nt.assert_equal(len(self.m._position_widgets), 2)
-        nt.assert_equal(len(self.m._position_widgets.values()[0]), 1)
-        self.m._position_widgets.values()[0][0].close()
+        nt.assert_equal(len(list(self.m._position_widgets.values())[0]), 1)
+        list(self.m._position_widgets.values())[0][0].close()
         nt.assert_equal(len(self.m._position_widgets), 1)
-        nt.assert_equal(len(self.m._position_widgets.values()[0]), 2)
+        nt.assert_equal(len(list(self.m._position_widgets.values())[0]), 2)
         self.m.disable_adjust_position()
-        nt.assert_equal(len(self.m._position_widgets), 0)
->>>>>>> 43ef92b6
+        nt.assert_equal(len(self.m._position_widgets), 0)