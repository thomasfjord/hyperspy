--- conflicted
+++ resolved
@@ -282,8 +282,8 @@
             marker.axes_manager = self.axes_manager
         self.ax_markers.append(marker)
 
-<<<<<<< HEAD
-    def update(self, auto_contrast=None, **kwargs):
+
+    def update(self, **kwargs):
         ims = self.ax.images
         # update extent:
         self._extent = (self.xaxis.axis[0] - self.xaxis.scale / 2.,
@@ -291,9 +291,6 @@
                         self.yaxis.axis[-1] + self.yaxis.scale / 2.,
                         self.yaxis.axis[0] - self.yaxis.scale / 2.)
 
-=======
-    def update(self, **kwargs):
->>>>>>> 5b8f32e6
         # Turn on centre_colormap if a diverging colormap is used.
         if self.centre_colormap == "auto":
             if "cmap" in kwargs:
@@ -380,14 +377,11 @@
                            **new_args)
             self.figure.canvas.draw()
 
-<<<<<<< HEAD
-=======
     def _update(self):
         # This "wrapper" because on_trait_change fiddles with the
         # method arguments and auto contrast does not work then
         self.update()
 
->>>>>>> 5b8f32e6
     def adjust_contrast(self):
         ceditor = ImageContrastEditor(self)
         ceditor.edit_traits()
